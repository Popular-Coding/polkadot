--- conflicted
+++ resolved
@@ -14,45 +14,6 @@
 serde_derive = { version = "1.0.117", optional = true }
 smallvec = "1.6.1"
 
-<<<<<<< HEAD
-authority-discovery-primitives = { package = "sp-authority-discovery", git = "https://github.com/paritytech/substrate", branch = "polkadot-v0.8.29", default-features = false }
-babe-primitives = { package = "sp-consensus-babe", git = "https://github.com/paritytech/substrate", branch = "polkadot-v0.8.29", default-features = false }
-sp-api = { git = "https://github.com/paritytech/substrate", branch = "polkadot-v0.8.29", default-features = false }
-inherents = { package = "sp-inherents", git = "https://github.com/paritytech/substrate", branch = "polkadot-v0.8.29", default-features = false }
-offchain-primitives = { package = "sp-offchain", git = "https://github.com/paritytech/substrate", branch = "polkadot-v0.8.29", default-features = false }
-sp-std = { git = "https://github.com/paritytech/substrate", branch = "polkadot-v0.8.29", default-features = false }
-sp-io = { git = "https://github.com/paritytech/substrate", branch = "polkadot-v0.8.29", default-features = false }
-sp-runtime = { git = "https://github.com/paritytech/substrate", branch = "polkadot-v0.8.29", default-features = false }
-sp-staking = { git = "https://github.com/paritytech/substrate", branch = "polkadot-v0.8.29", default-features = false }
-sp-core = { git = "https://github.com/paritytech/substrate", branch = "polkadot-v0.8.29", default-features = false }
-sp-session = { git = "https://github.com/paritytech/substrate", branch = "polkadot-v0.8.29", default-features = false }
-sp-version = { git = "https://github.com/paritytech/substrate", branch = "polkadot-v0.8.29", default-features = false }
-sp-election-providers = { git = "https://github.com/paritytech/substrate", branch = "polkadot-v0.8.29", default-features = false }
-tx-pool-api = { package = "sp-transaction-pool", git = "https://github.com/paritytech/substrate", branch = "polkadot-v0.8.29", default-features = false }
-block-builder-api = { package = "sp-block-builder", git = "https://github.com/paritytech/substrate", branch = "polkadot-v0.8.29", default-features = false }
-
-pallet-authority-discovery = { git = "https://github.com/paritytech/substrate", branch = "polkadot-v0.8.29", default-features = false }
-pallet-authorship = { git = "https://github.com/paritytech/substrate", branch = "polkadot-v0.8.29", default-features = false }
-pallet-babe = { git = "https://github.com/paritytech/substrate", branch = "polkadot-v0.8.29", default-features = false }
-pallet-balances = { git = "https://github.com/paritytech/substrate", branch = "polkadot-v0.8.29", default-features = false }
-pallet-transaction-payment = { git = "https://github.com/paritytech/substrate", branch = "polkadot-v0.8.29", default-features = false }
-pallet-transaction-payment-rpc-runtime-api = { git = "https://github.com/paritytech/substrate", branch = "polkadot-v0.8.29", default-features = false }
-frame-executive = { git = "https://github.com/paritytech/substrate", branch = "polkadot-v0.8.29", default-features = false }
-pallet-grandpa = { git = "https://github.com/paritytech/substrate", branch = "polkadot-v0.8.29", default-features = false }
-pallet-indices = { git = "https://github.com/paritytech/substrate", branch = "polkadot-v0.8.29", default-features = false }
-pallet-nicks = { git = "https://github.com/paritytech/substrate", branch = "polkadot-v0.8.29", default-features = false }
-pallet-offences = { git = "https://github.com/paritytech/substrate", branch = "polkadot-v0.8.29", default-features = false }
-pallet-randomness-collective-flip = { git = "https://github.com/paritytech/substrate", branch = "polkadot-v0.8.29", default-features = false }
-pallet-session = { git = "https://github.com/paritytech/substrate", branch = "polkadot-v0.8.29", default-features = false }
-frame-support = { git = "https://github.com/paritytech/substrate", branch = "polkadot-v0.8.29", default-features = false }
-pallet-staking = { git = "https://github.com/paritytech/substrate", branch = "polkadot-v0.8.29", default-features = false }
-pallet-staking-reward-curve = { git = "https://github.com/paritytech/substrate", branch = "polkadot-v0.8.29" }
-frame-system = {git = "https://github.com/paritytech/substrate", branch = "polkadot-v0.8.29", default-features = false }
-frame-system-rpc-runtime-api = { git = "https://github.com/paritytech/substrate", branch = "polkadot-v0.8.29", default-features = false }
-pallet-timestamp = { git = "https://github.com/paritytech/substrate", branch = "polkadot-v0.8.29", default-features = false }
-pallet-sudo = { git = "https://github.com/paritytech/substrate", branch = "polkadot-v0.8.29", default-features = false }
-pallet-vesting = { git = "https://github.com/paritytech/substrate", branch = "polkadot-v0.8.29", default-features = false }
-=======
 authority-discovery-primitives = { package = "sp-authority-discovery", git = "https://github.com/paritytech/substrate", branch = "polkadot-v0.8.30", default-features = false }
 babe-primitives = { package = "sp-consensus-babe", git = "https://github.com/paritytech/substrate", branch = "polkadot-v0.8.30", default-features = false }
 sp-api = { git = "https://github.com/paritytech/substrate", branch = "polkadot-v0.8.30", default-features = false }
@@ -90,7 +51,6 @@
 pallet-timestamp = { git = "https://github.com/paritytech/substrate", branch = "polkadot-v0.8.30", default-features = false }
 pallet-sudo = { git = "https://github.com/paritytech/substrate", branch = "polkadot-v0.8.30", default-features = false }
 pallet-vesting = { git = "https://github.com/paritytech/substrate", branch = "polkadot-v0.8.30", default-features = false }
->>>>>>> 6d781dda
 
 runtime-common = { package = "polkadot-runtime-common", path = "../common", default-features = false }
 primitives = { package = "polkadot-primitives", path = "../../primitives", default-features = false }
@@ -101,13 +61,8 @@
 hex-literal = "0.3.1"
 libsecp256k1 = "0.3.5"
 tiny-keccak = "2.0.2"
-<<<<<<< HEAD
-keyring = { package = "sp-keyring", git = "https://github.com/paritytech/substrate", branch = "polkadot-v0.8.29" }
-sp-trie = { git = "https://github.com/paritytech/substrate", branch = "polkadot-v0.8.29" }
-=======
 keyring = { package = "sp-keyring", git = "https://github.com/paritytech/substrate", branch = "polkadot-v0.8.30" }
 sp-trie = { git = "https://github.com/paritytech/substrate", branch = "polkadot-v0.8.30" }
->>>>>>> 6d781dda
 serde_json = "1.0.61"
 
 [build-dependencies]

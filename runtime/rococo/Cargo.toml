[package]
name = "rococo-runtime"
version = "0.9.13"
authors = ["Parity Technologies <admin@parity.io>"]
edition = "2018"
build = "build.rs"

[dependencies]
parity-scale-codec = { version = "2.3.1", default-features = false, features = ["derive", "max-encoded-len"] }
scale-info = { version = "1.0", default-features = false, features = ["derive"] }
serde = { version = "1.0.132", default-features = false }
serde_derive = { version = "1.0.117", optional = true }
smallvec = "1.6.1"
log = { version = "0.4.14", default-features = false }

frame-support = { git = "https://github.com/paritytech/substrate", default-features = false , branch = "dp-jsonrpsee-integration-2" }
sp-api = { git = "https://github.com/paritytech/substrate", default-features = false , branch = "dp-jsonrpsee-integration-2" }
sp-io = { git = "https://github.com/paritytech/substrate", default-features = false , branch = "dp-jsonrpsee-integration-2" }
sp-std = { package = "sp-std", git = "https://github.com/paritytech/substrate", default-features = false , branch = "dp-jsonrpsee-integration-2" }
sp-runtime = { git = "https://github.com/paritytech/substrate", default-features = false , branch = "dp-jsonrpsee-integration-2" }
sp-session = { git = "https://github.com/paritytech/substrate", default-features = false , branch = "dp-jsonrpsee-integration-2" }
sp-staking = { git = "https://github.com/paritytech/substrate", default-features = false , branch = "dp-jsonrpsee-integration-2" }
sp-core = { git = "https://github.com/paritytech/substrate", default-features = false , branch = "dp-jsonrpsee-integration-2" }
sp-version = { git = "https://github.com/paritytech/substrate", default-features = false , branch = "dp-jsonrpsee-integration-2" }

tx-pool-api = { package = "sp-transaction-pool", git = "https://github.com/paritytech/substrate", default-features = false , branch = "dp-jsonrpsee-integration-2" }
block-builder-api = { package = "sp-block-builder", git = "https://github.com/paritytech/substrate", default-features = false , branch = "dp-jsonrpsee-integration-2" }
inherents = { package = "sp-inherents", git = "https://github.com/paritytech/substrate", default-features = false , branch = "dp-jsonrpsee-integration-2" }
offchain-primitives = { package = "sp-offchain", git = "https://github.com/paritytech/substrate", default-features = false , branch = "dp-jsonrpsee-integration-2" }

babe-primitives = { package = "sp-consensus-babe", git = "https://github.com/paritytech/substrate", default-features = false , branch = "dp-jsonrpsee-integration-2" }
beefy-primitives = { git = "https://github.com/paritytech/substrate", default-features = false , branch = "dp-jsonrpsee-integration-2" }
frame-executive = { git = "https://github.com/paritytech/substrate", default-features = false , branch = "dp-jsonrpsee-integration-2" }
pallet-authority-discovery = { git = "https://github.com/paritytech/substrate", default-features = false , branch = "dp-jsonrpsee-integration-2" }
pallet-authorship = { git = "https://github.com/paritytech/substrate", default-features = false , branch = "dp-jsonrpsee-integration-2" }
pallet-babe = { git = "https://github.com/paritytech/substrate", default-features = false , branch = "dp-jsonrpsee-integration-2" }
pallet-beefy = { git = "https://github.com/paritytech/substrate", default-features = false , branch = "dp-jsonrpsee-integration-2" }
pallet-beefy-mmr = { git = "https://github.com/paritytech/substrate", default-features = false , branch = "dp-jsonrpsee-integration-2" }
pallet-balances = { git = "https://github.com/paritytech/substrate", default-features = false , branch = "dp-jsonrpsee-integration-2" }
pallet-collective = { git = "https://github.com/paritytech/substrate", default-features = false , branch = "dp-jsonrpsee-integration-2" }
pallet-grandpa = { git = "https://github.com/paritytech/substrate", default-features = false , branch = "dp-jsonrpsee-integration-2" }
pallet-im-online = { git = "https://github.com/paritytech/substrate", default-features = false , branch = "dp-jsonrpsee-integration-2" }
pallet-indices = { git = "https://github.com/paritytech/substrate", default-features = false , branch = "dp-jsonrpsee-integration-2" }
pallet-membership = { git = "https://github.com/paritytech/substrate", default-features = false , branch = "dp-jsonrpsee-integration-2" }
pallet-mmr = { git = "https://github.com/paritytech/substrate", default-features = false , branch = "dp-jsonrpsee-integration-2" }
pallet-mmr-primitives = { git = "https://github.com/paritytech/substrate", default-features = false , branch = "dp-jsonrpsee-integration-2" }
pallet-multisig = { git = "https://github.com/paritytech/substrate", default-features = false , branch = "dp-jsonrpsee-integration-2" }
pallet-transaction-payment = { git = "https://github.com/paritytech/substrate", default-features = false , branch = "dp-jsonrpsee-integration-2" }
pallet-transaction-payment-rpc-runtime-api = { git = "https://github.com/paritytech/substrate", default-features = false , branch = "dp-jsonrpsee-integration-2" }
pallet-session = { git = "https://github.com/paritytech/substrate", default-features = false , branch = "dp-jsonrpsee-integration-2" }
pallet-staking = { git = "https://github.com/paritytech/substrate", default-features = false , branch = "dp-jsonrpsee-integration-2" }
pallet-sudo = { git = "https://github.com/paritytech/substrate", default-features = false , branch = "dp-jsonrpsee-integration-2" }
pallet-timestamp = { git = "https://github.com/paritytech/substrate", default-features = false , branch = "dp-jsonrpsee-integration-2" }
pallet-offences = { git = "https://github.com/paritytech/substrate", default-features = false , branch = "dp-jsonrpsee-integration-2" }
pallet-proxy = { git = "https://github.com/paritytech/substrate", default-features = false , branch = "dp-jsonrpsee-integration-2" }
pallet-utility = { git = "https://github.com/paritytech/substrate", default-features = false , branch = "dp-jsonrpsee-integration-2" }
authority-discovery-primitives = { package = "sp-authority-discovery", git = "https://github.com/paritytech/substrate", default-features = false , branch = "dp-jsonrpsee-integration-2" }

<<<<<<< HEAD
frame-system = { git = "https://github.com/paritytech/substrate", default-features = false , branch = "dp-jsonrpsee-integration-2" }
frame-system-rpc-runtime-api = { git = "https://github.com/paritytech/substrate", default-features = false , branch = "dp-jsonrpsee-integration-2" }
=======
frame-system = { git = "https://github.com/paritytech/substrate", branch = "master", default-features = false }
frame-system-rpc-runtime-api = { git = "https://github.com/paritytech/substrate", branch = "master", default-features = false }
rococo-runtime-constants = { package = "rococo-runtime-constants", path = "./constants", default-features = false }
>>>>>>> 1c2a0e2f

runtime-common = { package = "polkadot-runtime-common", path = "../common", default-features = false }
primitives = { package = "polkadot-primitives", path = "../../primitives", default-features = false }
polkadot-parachain = { path = "../../parachain", default-features = false }
runtime-parachains = { package = "polkadot-runtime-parachains", path = "../parachains", default-features = false }

xcm = { package = "xcm", path = "../../xcm", default-features = false }
xcm-executor = { package = "xcm-executor", path = "../../xcm/xcm-executor", default-features = false }
xcm-builder = { package = "xcm-builder", path = "../../xcm/xcm-builder", default-features = false }
pallet-xcm = { path = "../../xcm/pallet-xcm", default-features = false }

# Bridge Dependencies
bp-messages = { path = "../../bridges/primitives/messages", default-features = false }
bp-rococo = { path = "../../bridges/primitives/chain-rococo", default-features = false }
bp-runtime = { path = "../../bridges/primitives/runtime", default-features = false }
bp-wococo = { path = "../../bridges/primitives/chain-wococo", default-features = false }
bridge-runtime-common = { path = "../../bridges/bin/runtime-common", default-features = false }
pallet-bridge-dispatch = { path = "../../bridges/modules/dispatch", default-features = false }
pallet-bridge-grandpa = { path = "../../bridges/modules/grandpa", default-features = false }
pallet-bridge-messages = { path = "../../bridges/modules/messages", default-features = false }

# Benchmarking Dependencies
frame-benchmarking = { git = "https://github.com/paritytech/substrate", default-features = false, optional = true , branch = "dp-jsonrpsee-integration-2" }
hex-literal = { version = "0.3.4", optional = true }

[build-dependencies]
substrate-wasm-builder = { git = "https://github.com/paritytech/substrate", branch = "dp-jsonrpsee-integration-2" }

[features]
default = ["std"]
no_std = []
std = [
	"authority-discovery-primitives/std",
	"babe-primitives/std",
	"bp-messages/std",
	"bp-rococo/std",
	"bp-runtime/std",
	"bp-wococo/std",
	"bridge-runtime-common/std",
	"parity-scale-codec/std",
	"scale-info/std",
	"frame-executive/std",
	"pallet-authority-discovery/std",
	"pallet-authorship/std",
	"pallet-babe/std",
	"beefy-primitives/std",
	"pallet-balances/std",
	"pallet-bridge-dispatch/std",
	"pallet-bridge-grandpa/std",
	"pallet-bridge-messages/std",
	"pallet-collective/std",
	"pallet-beefy/std",
	"pallet-beefy-mmr/std",
	"pallet-grandpa/std",
	"pallet-sudo/std",
	"pallet-membership/std",
	"pallet-mmr/std",
	"pallet-mmr-primitives/std",
	"pallet-indices/std",
	"pallet-im-online/std",
	"pallet-session/std",
	"pallet-staking/std",
	"pallet-offences/std",
	"pallet-proxy/std",
	"pallet-timestamp/std",
	"pallet-transaction-payment/std",
	"pallet-transaction-payment-rpc-runtime-api/std",
	"inherents/std",
	"frame-support/std",
	"polkadot-parachain/std",
	"primitives/std",
	"runtime-common/std",
	"runtime-parachains/std",
	"sp-api/std",
	"sp-core/std",
	"sp-io/std",
	"sp-runtime/std",
	"sp-session/std",
	"sp-staking/std",
	"sp-std/std",
	"frame-system/std",
	"frame-system-rpc-runtime-api/std",
	"offchain-primitives/std",
	"block-builder-api/std",
	"tx-pool-api/std",
	"sp-version/std",
	"serde_derive",
	"serde/std",
	"xcm/std",
	"xcm-executor/std",
	"xcm-builder/std",
	"pallet-xcm/std",
	"log/std",
	"pallet-multisig/std",
]
# When enabled, the runtime API will not be build.
#
# This is required by Cumulus to access certain types of the
# runtime without clashing with the runtime API exported functions
# in WASM.
disable-runtime-api = []
runtime-benchmarks = [
	"runtime-common/runtime-benchmarks",
	"frame-support/runtime-benchmarks",
	"frame-system/runtime-benchmarks",
	"sp-runtime/runtime-benchmarks",
	"pallet-babe/runtime-benchmarks",
	"pallet-balances/runtime-benchmarks",
	"pallet-collective/runtime-benchmarks",
	"pallet-grandpa/runtime-benchmarks",
	"pallet-im-online/runtime-benchmarks",
	"pallet-indices/runtime-benchmarks",
	"pallet-proxy/runtime-benchmarks",
	"pallet-staking/runtime-benchmarks",
	"pallet-timestamp/runtime-benchmarks",
	"pallet-xcm/runtime-benchmarks",
	"xcm-builder/runtime-benchmarks",
	"pallet-multisig/runtime-benchmarks",
	"frame-benchmarking/runtime-benchmarks",
	"hex-literal",
	"runtime-parachains/runtime-benchmarks",
]
try-runtime = [
	"frame-executive/try-runtime",
	"frame-support/try-runtime",
	"frame-system/try-runtime",
	"pallet-authority-discovery/try-runtime",
	"pallet-authorship/try-runtime",
	"pallet-babe/try-runtime",
	"pallet-balances/try-runtime",
	"pallet-collective/try-runtime",
	"pallet-grandpa/try-runtime",
	"pallet-sudo/try-runtime",
	"pallet-indices/try-runtime",
	"pallet-im-online/try-runtime",
	"pallet-membership/try-runtime",
	"pallet-session/try-runtime",
	"pallet-proxy/try-runtime",
	"pallet-staking/try-runtime",
	"pallet-offences/try-runtime",
	"pallet-timestamp/try-runtime",
	"pallet-transaction-payment/try-runtime",
	"runtime-common/try-runtime",
	"pallet-multisig/try-runtime",
]

# Set timing constants (e.g. session period) to faster versions to speed up testing.
fast-runtime = []

runtime-metrics = ["runtime-parachains/runtime-metrics", "sp-io/with-tracing"]<|MERGE_RESOLUTION|>--- conflicted
+++ resolved
@@ -56,14 +56,9 @@
 pallet-utility = { git = "https://github.com/paritytech/substrate", default-features = false , branch = "dp-jsonrpsee-integration-2" }
 authority-discovery-primitives = { package = "sp-authority-discovery", git = "https://github.com/paritytech/substrate", default-features = false , branch = "dp-jsonrpsee-integration-2" }
 
-<<<<<<< HEAD
 frame-system = { git = "https://github.com/paritytech/substrate", default-features = false , branch = "dp-jsonrpsee-integration-2" }
 frame-system-rpc-runtime-api = { git = "https://github.com/paritytech/substrate", default-features = false , branch = "dp-jsonrpsee-integration-2" }
-=======
-frame-system = { git = "https://github.com/paritytech/substrate", branch = "master", default-features = false }
-frame-system-rpc-runtime-api = { git = "https://github.com/paritytech/substrate", branch = "master", default-features = false }
 rococo-runtime-constants = { package = "rococo-runtime-constants", path = "./constants", default-features = false }
->>>>>>> 1c2a0e2f
 
 runtime-common = { package = "polkadot-runtime-common", path = "../common", default-features = false }
 primitives = { package = "polkadot-primitives", path = "../../primitives", default-features = false }

--- conflicted
+++ resolved
@@ -15,12 +15,7 @@
 // along with Polkadot.  If not, see <http://www.gnu.org/licenses/>.
 
 use super::{mock::*, test_utils::*, *};
-<<<<<<< HEAD
-use frame_support::{assert_err, weights::constants::WEIGHT_PER_SECOND};
-use xcm::latest::{prelude::*, MaybeErrorCode, PalletInfo, QueryResponseInfo};
-=======
 use frame_support::{assert_err, traits::ConstU32, weights::constants::WEIGHT_PER_SECOND};
->>>>>>> 6185cf32
 use xcm_executor::{traits::*, Config, XcmExecutor};
 
 #[test]
@@ -313,11 +308,7 @@
 			WithdrawAsset((Here, 100).into()),
 			DepositAsset {
 				assets: Wild(AllCounted(0)), // <<< 0 is an error.
-<<<<<<< HEAD
-				beneficiary: AccountIndex64 { index: 3, network: Any }.into(),
-=======
 				beneficiary: AccountIndex64 { index: 3, network: None }.into(),
->>>>>>> 6185cf32
 			},
 		]),
 		20,
@@ -334,11 +325,7 @@
 			ClaimAsset { assets: (Here, 100).into(), ticket: GeneralIndex(1).into() },
 			DepositAsset {
 				assets: Wild(AllCounted(1)),
-<<<<<<< HEAD
-				beneficiary: AccountIndex64 { index: 3, network: Any }.into(),
-=======
 				beneficiary: AccountIndex64 { index: 3, network: None }.into(),
->>>>>>> 6185cf32
 			},
 		]),
 		20,
@@ -356,11 +343,7 @@
 			ClaimAsset { assets: (Here, 100).into(), ticket: GeneralIndex(0).into() },
 			DepositAsset {
 				assets: Wild(AllCounted(1)),
-<<<<<<< HEAD
-				beneficiary: AccountIndex64 { index: 3, network: Any }.into(),
-=======
 				beneficiary: AccountIndex64 { index: 3, network: None }.into(),
->>>>>>> 6185cf32
 			},
 		]),
 		20,
@@ -378,11 +361,7 @@
 			ClaimAsset { assets: (Here, 101).into(), ticket: GeneralIndex(0).into() },
 			DepositAsset {
 				assets: Wild(AllCounted(1)),
-<<<<<<< HEAD
-				beneficiary: AccountIndex64 { index: 3, network: Any }.into(),
-=======
 				beneficiary: AccountIndex64 { index: 3, network: None }.into(),
->>>>>>> 6185cf32
 			},
 		]),
 		20,
@@ -398,11 +377,7 @@
 			ClaimAsset { assets: (Here, 100).into(), ticket: GeneralIndex(0).into() },
 			DepositAsset {
 				assets: Wild(AllCounted(1)),
-<<<<<<< HEAD
-				beneficiary: AccountIndex64 { index: 3, network: Any }.into(),
-=======
 				beneficiary: AccountIndex64 { index: 3, network: None }.into(),
->>>>>>> 6185cf32
 			},
 		]),
 		20,
@@ -418,11 +393,7 @@
 			ClaimAsset { assets: (Here, 100).into(), ticket: GeneralIndex(0).into() },
 			DepositAsset {
 				assets: Wild(AllCounted(1)),
-<<<<<<< HEAD
-				beneficiary: AccountIndex64 { index: 3, network: Any }.into(),
-=======
 				beneficiary: AccountIndex64 { index: 3, network: None }.into(),
->>>>>>> 6185cf32
 			},
 		]),
 		20,
@@ -786,11 +757,7 @@
 		query_id,
 		response: the_response.clone(),
 		max_weight: 10,
-<<<<<<< HEAD
-		querier: Some(Here.into().into()),
-=======
 		querier: Some(Here.into()),
->>>>>>> 6185cf32
 	}]);
 	let weight_limit = 10;
 

--- conflicted
+++ resolved
@@ -10,38 +10,21 @@
 [dependencies]
 codec = { package = "parity-scale-codec", version = "2.0.0", default-features = false }
 scale-info = { version = "1.0", default-features = false, features = ["derive"] }
-<<<<<<< HEAD
-frame-support = { version = "4.0.0-dev", default-features = false, git = "https://github.com/paritytech/substrate" , branch = "master" }
-frame-system = { version = "4.0.0-dev", default-features = false, git = "https://github.com/paritytech/substrate" , branch = "master" }
-sp-runtime = { version = "4.0.0-dev", default-features = false, git = "https://github.com/paritytech/substrate" , branch = "master" }
-sp-std = { version = "4.0.0-dev", default-features = false, git = "https://github.com/paritytech/substrate" , branch = "master" }
-xcm-executor = { path = "../xcm-executor", default-features = false, features = ["runtime-benchmarks"] }
-frame-benchmarking = { version = "4.0.0-dev", default-features = false, git = "https://github.com/paritytech/substrate" , branch = "master" }
-=======
 frame-support = { default-features = false, branch = "master", git = "https://github.com/paritytech/substrate" }
 frame-system = { default-features = false, branch = "master", git = "https://github.com/paritytech/substrate" }
 sp-runtime = { default-features = false, branch = "master", git = "https://github.com/paritytech/substrate" }
 sp-std = { default-features = false, branch = "master", git = "https://github.com/paritytech/substrate" }
 xcm-executor = { path = "../xcm-executor", default-features = false, features = ["runtime-benchmarks"] }
 frame-benchmarking = { default-features = false, branch = "master", git = "https://github.com/paritytech/substrate" }
->>>>>>> 634f649b
 xcm = { path = "..", default-features = false, features = ["runtime-benchmarks"] }
 log = "0.4.0"
 
 [dev-dependencies]
-<<<<<<< HEAD
-pallet-balances = { version = "4.0.0-dev", git = "https://github.com/paritytech/substrate" , branch = "master" }
-pallet-assets = { version = "4.0.0-dev", git = "https://github.com/paritytech/substrate" , branch = "master" }
-sp-core = { version = "4.0.0-dev", git = "https://github.com/paritytech/substrate" , branch = "master" }
-sp-io = { version = "4.0.0-dev", git = "https://github.com/paritytech/substrate" , branch = "master" }
-sp-tracing = { version = "4.0.0-dev", git = "https://github.com/paritytech/substrate" , branch = "master" }
-=======
 pallet-balances = { branch = "master", git = "https://github.com/paritytech/substrate" }
 pallet-assets = { branch = "master", git = "https://github.com/paritytech/substrate" }
 sp-core = { branch = "master", git = "https://github.com/paritytech/substrate" }
 sp-io = { branch = "master", git = "https://github.com/paritytech/substrate" }
 sp-tracing = { branch = "master", git = "https://github.com/paritytech/substrate" }
->>>>>>> 634f649b
 xcm-builder = { path = "../xcm-builder" }
 xcm = { path = ".." }
 # temp

--- conflicted
+++ resolved
@@ -416,16 +416,9 @@
 
 	let v = {
 		let _span = span.as_ref().map(|s| {
-<<<<<<< HEAD
-			s.child_builder("request-validation")
-				.with_pov(&pov)
-				.with_para_id(candidate.descriptor().para_id)
-				.build()
-=======
 			s.child("request-validation")
 				.with_pov(&pov)
 				.with_para_id(candidate.descriptor().para_id)
->>>>>>> 2bbeb01b
 		});
 		request_candidate_validation(&mut tx_from, candidate.descriptor.clone(), pov.clone()).await?
 	};
@@ -637,11 +630,7 @@
 			candidate.descriptor().para_id,
 		);
 
-<<<<<<< HEAD
-		span.as_mut().map(|s| s.add_follows_from(parent_span));
-=======
 		span.as_mut().map(|span| span.add_follows_from(parent_span));
->>>>>>> 2bbeb01b
 
 		tracing::debug!(
 			target: LOG_TARGET,
@@ -771,20 +760,11 @@
 			CandidateBackingMessage::Second(relay_parent, candidate, pov) => {
 				let _timer = self.metrics.time_process_second();
 
-<<<<<<< HEAD
-				let span = root_span.child_builder("second")
-					.with_stage(jaeger::Stage::CandidateBacking)
-					.with_pov(&pov)
-					.with_candidate(&candidate.hash())
-					.with_relay_parent(&relay_parent)
-					.build();
-=======
 				let span = root_span.child("second")
 					.with_stage(jaeger::Stage::CandidateBacking)
 					.with_pov(&pov)
 					.with_candidate(candidate.hash())
 					.with_relay_parent(relay_parent);
->>>>>>> 2bbeb01b
 
 				// Sanity check that candidate is from our assignment.
 				if Some(candidate.descriptor().para_id) != self.assignment {
@@ -806,11 +786,7 @@
 			}
 			CandidateBackingMessage::Statement(_relay_parent, statement) => {
 				let _timer = self.metrics.time_process_statement();
-<<<<<<< HEAD
-				let span = root_span.child_builder("statement")
-=======
 				let span = root_span.child("statement")
->>>>>>> 2bbeb01b
 					.with_stage(jaeger::Stage::CandidateBacking)
 					.with_candidate(statement.payload().candidate_hash())
 					.with_relay_parent(_relay_parent);
@@ -955,23 +931,12 @@
 		if !self.backed.contains(&hash) {
 			// only add if we don't consider this backed.
 			let span = self.unbacked_candidates.entry(hash).or_insert_with(|| {
-<<<<<<< HEAD
-				let s = parent_span.child_builder("unbacked-candidate").with_candidate(&hash);
-				let s = if let Some(para_id) = para_id {
-					s.with_para_id(para_id)
-				} else {
-					s
-				};
-
-				s.build()
-=======
 				let s = parent_span.child("unbacked-candidate").with_candidate(hash);
 				if let Some(para_id) = para_id {
 					s.with_para_id(para_id)
 				} else {
 					s
 				}
->>>>>>> 2bbeb01b
 			});
 			Some(span)
 		} else {
@@ -1000,13 +965,8 @@
 		validator: ValidatorIndex,
 	) -> Option<jaeger::Span> {
 		self.insert_or_get_unbacked_span(parent_span, hash, None).map(|span| {
-<<<<<<< HEAD
-			span.child_builder("import-statement")
-				.with_candidate(&hash)
-=======
 			span.child("import-statement")
 				.with_candidate(hash)
->>>>>>> 2bbeb01b
 				.with_validator_index(validator)
 		})
 	}

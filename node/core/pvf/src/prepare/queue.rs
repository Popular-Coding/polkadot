// Copyright 2021 Parity Technologies (UK) Ltd.
// This file is part of Polkadot.

// Polkadot is free software: you can redistribute it and/or modify
// it under the terms of the GNU General Public License as published by
// the Free Software Foundation, either version 3 of the License, or
// (at your option) any later version.

// Polkadot is distributed in the hope that it will be useful,
// but WITHOUT ANY WARRANTY; without even the implied warranty of
// MERCHANTABILITY or FITNESS FOR A PARTICULAR PURPOSE.  See the
// GNU General Public License for more details.

// You should have received a copy of the GNU General Public License
// along with Polkadot.  If not, see <http://www.gnu.org/licenses/>.

//! A queue that handles requests for PVF preparation.

use super::pool::{self, Worker};
<<<<<<< HEAD
use crate::{artifacts::ArtifactId, metrics::Metrics, PrepareResult, Priority, Pvf, LOG_TARGET};
=======
use crate::{
	artifacts::ArtifactId, error::PrepareError, metrics::Metrics, Priority, Pvf, LOG_TARGET,
};
>>>>>>> ee1b80aa
use always_assert::{always, never};
use async_std::path::PathBuf;
use futures::{channel::mpsc, stream::StreamExt as _, Future, SinkExt};
use std::collections::{HashMap, VecDeque};

/// A request to pool.
#[derive(Debug)]
pub enum ToQueue {
	/// This schedules preparation of the given PVF.
	///
	/// Note that it is incorrect to enqueue the same PVF again without first receiving the
	/// [`FromQueue`] response. In case there is a need to bump the priority, use
	/// [`ToQueue::Amend`].
	Enqueue { priority: Priority, pvf: Pvf },
	/// Amends the priority for the given [`ArtifactId`] if it is running. If it's not, then it's noop.
	Amend { priority: Priority, artifact_id: ArtifactId },
}

/// A response from queue.
#[derive(Debug)]
pub struct FromQueue {
	/// Identifier of an artifact.
	pub(crate) artifact_id: ArtifactId,
	/// Outcome of the PVF processing. [`Ok`] indicates that compiled artifact
<<<<<<< HEAD
	/// is successfully stored on disk. Otherwise, an [error](crate::error::PrepareError)
	/// is supplied.
	pub(crate) result: PrepareResult,
=======
	/// is successfully stored on disk. Otherwise, an [error](PrepareError) is supplied.
	pub(crate) result: Result<(), PrepareError>,
>>>>>>> ee1b80aa
}

#[derive(Default)]
struct Limits {
	/// The maximum number of workers this pool can ever host. This is expected to be a small
	/// number, e.g. within a dozen.
	hard_capacity: usize,

	/// The number of workers we want aim to have. If there is a critical job and we are already
	/// at `soft_capacity`, we are allowed to grow up to `hard_capacity`. Thus this should be equal
	/// or smaller than `hard_capacity`.
	soft_capacity: usize,
}

impl Limits {
	/// Returns `true` if the queue is allowed to request one more worker.
	fn can_afford_one_more(&self, spawned_num: usize, critical: bool) -> bool {
		let cap = if critical { self.hard_capacity } else { self.soft_capacity };
		spawned_num < cap
	}

	/// Offer the worker back to the pool. The passed worker ID must be considered unusable unless
	/// it wasn't taken by the pool, in which case it will be returned as `Some`.
	fn should_cull(&mut self, spawned_num: usize) -> bool {
		spawned_num > self.soft_capacity
	}
}

slotmap::new_key_type! { pub struct Job; }

struct JobData {
	/// The priority of this job. Can be bumped.
	priority: Priority,
	pvf: Pvf,
	worker: Option<Worker>,
}

#[derive(Default)]
struct WorkerData {
	job: Option<Job>,
}

impl WorkerData {
	fn is_idle(&self) -> bool {
		self.job.is_none()
	}
}

/// A queue structured like this is prone to starving, however, we don't care that much since we expect
///  there is going to be a limited number of critical jobs and we don't really care if background starve.
#[derive(Default)]
struct Unscheduled {
	background: VecDeque<Job>,
	normal: VecDeque<Job>,
	critical: VecDeque<Job>,
}

impl Unscheduled {
	fn queue_mut(&mut self, prio: Priority) -> &mut VecDeque<Job> {
		match prio {
			Priority::Background => &mut self.background,
			Priority::Normal => &mut self.normal,
			Priority::Critical => &mut self.critical,
		}
	}

	fn add(&mut self, prio: Priority, job: Job) {
		self.queue_mut(prio).push_back(job);
	}

	fn readd(&mut self, prio: Priority, job: Job) {
		self.queue_mut(prio).push_front(job);
	}

	fn is_empty(&self) -> bool {
		self.background.is_empty() && self.normal.is_empty() && self.critical.is_empty()
	}

	fn next(&mut self) -> Option<Job> {
		let mut check = |prio: Priority| self.queue_mut(prio).pop_front();
		check(Priority::Critical)
			.or_else(|| check(Priority::Normal))
			.or_else(|| check(Priority::Background))
	}
}

struct Queue {
	metrics: Metrics,

	to_queue_rx: mpsc::Receiver<ToQueue>,
	from_queue_tx: mpsc::UnboundedSender<FromQueue>,

	to_pool_tx: mpsc::Sender<pool::ToPool>,
	from_pool_rx: mpsc::UnboundedReceiver<pool::FromPool>,

	cache_path: PathBuf,
	limits: Limits,

	jobs: slotmap::SlotMap<Job, JobData>,

	/// A mapping from artifact id to a job.
	artifact_id_to_job: HashMap<ArtifactId, Job>,
	/// The registry of all workers.
	workers: slotmap::SparseSecondaryMap<Worker, WorkerData>,
	/// The number of workers requested to spawn but not yet spawned.
	spawn_inflight: usize,

	/// The jobs that are not yet scheduled. These are waiting until the next `poll` where they are
	/// processed all at once.
	unscheduled: Unscheduled,
}

/// A fatal error that warrants stopping the queue.
struct Fatal;

impl Queue {
	fn new(
		metrics: Metrics,
		soft_capacity: usize,
		hard_capacity: usize,
		cache_path: PathBuf,
		to_queue_rx: mpsc::Receiver<ToQueue>,
		from_queue_tx: mpsc::UnboundedSender<FromQueue>,
		to_pool_tx: mpsc::Sender<pool::ToPool>,
		from_pool_rx: mpsc::UnboundedReceiver<pool::FromPool>,
	) -> Self {
		Self {
			metrics,
			to_queue_rx,
			from_queue_tx,
			to_pool_tx,
			from_pool_rx,
			cache_path,
			spawn_inflight: 0,
			limits: Limits { hard_capacity, soft_capacity },
			jobs: slotmap::SlotMap::with_key(),
			unscheduled: Unscheduled::default(),
			artifact_id_to_job: HashMap::new(),
			workers: slotmap::SparseSecondaryMap::new(),
		}
	}

	async fn run(mut self) {
		macro_rules! break_if_fatal {
			($expr:expr) => {
				if let Err(Fatal) = $expr {
					break
				}
			};
		}

		loop {
			// biased to make it behave deterministically for tests.
			futures::select_biased! {
				to_queue = self.to_queue_rx.select_next_some() =>
					break_if_fatal!(handle_to_queue(&mut self, to_queue).await),
				from_pool = self.from_pool_rx.select_next_some() =>
					break_if_fatal!(handle_from_pool(&mut self, from_pool).await),
			}
		}
	}
}

async fn handle_to_queue(queue: &mut Queue, to_queue: ToQueue) -> Result<(), Fatal> {
	match to_queue {
		ToQueue::Enqueue { priority, pvf } => {
			handle_enqueue(queue, priority, pvf).await?;
		},
		ToQueue::Amend { priority, artifact_id } => {
			handle_amend(queue, priority, artifact_id).await?;
		},
	}
	Ok(())
}

async fn handle_enqueue(queue: &mut Queue, priority: Priority, pvf: Pvf) -> Result<(), Fatal> {
	tracing::debug!(
		target: LOG_TARGET,
		validation_code_hash = ?pvf.code_hash,
		?priority,
		"PVF is enqueued for preparation.",
	);
	queue.metrics.prepare_enqueued();

	let artifact_id = pvf.as_artifact_id();
	if never!(
		queue.artifact_id_to_job.contains_key(&artifact_id),
		"second Enqueue sent for a known artifact"
	) {
		// This function is called in response to a `Enqueue` message;
		// Precondtion for `Enqueue` is that it is sent only once for a PVF;
		// Thus this should always be `false`;
		// qed.
		tracing::warn!(
			target: LOG_TARGET,
			"duplicate `enqueue` command received for {:?}",
			artifact_id,
		);
		return Ok(())
	}

	let job = queue.jobs.insert(JobData { priority, pvf, worker: None });
	queue.artifact_id_to_job.insert(artifact_id, job);

	if let Some(available) = find_idle_worker(queue) {
		// This may seem not fair (w.r.t priority) on the first glance, but it should be. This is
		// because as soon as a worker finishes with the job it's immediatelly given the next one.
		assign(queue, available, job).await?;
	} else {
		spawn_extra_worker(queue, priority.is_critical()).await?;
		queue.unscheduled.add(priority, job);
	}

	Ok(())
}

fn find_idle_worker(queue: &mut Queue) -> Option<Worker> {
	queue.workers.iter().filter(|(_, data)| data.is_idle()).map(|(k, _)| k).next()
}

async fn handle_amend(
	queue: &mut Queue,
	priority: Priority,
	artifact_id: ArtifactId,
) -> Result<(), Fatal> {
	if let Some(&job) = queue.artifact_id_to_job.get(&artifact_id) {
		tracing::debug!(
			target: LOG_TARGET,
			validation_code_hash = ?artifact_id.code_hash,
			?priority,
			"amending preparation priority.",
		);

		let mut job_data: &mut JobData = &mut queue.jobs[job];
		if job_data.priority < priority {
			// The new priority is higher. We should do two things:
			// - if the worker was already spawned with the background prio and the new one is not
			//   (it's already the case, if we are in this branch but we still do the check for
			//   clarity), then we should tell the pool to bump the priority for the worker.
			//
			// - save the new priority in the job.

			if let Some(worker) = job_data.worker {
				if job_data.priority.is_background() && !priority.is_background() {
					send_pool(&mut queue.to_pool_tx, pool::ToPool::BumpPriority(worker)).await?;
				}
			}

			job_data.priority = priority;
		}
	}

	Ok(())
}

async fn handle_from_pool(queue: &mut Queue, from_pool: pool::FromPool) -> Result<(), Fatal> {
	use pool::FromPool::*;
	match from_pool {
		Spawned(worker) => handle_worker_spawned(queue, worker).await?,
		Concluded { worker, rip, result } =>
			handle_worker_concluded(queue, worker, rip, result).await?,
		Rip(worker) => handle_worker_rip(queue, worker).await?,
	}
	Ok(())
}

async fn handle_worker_spawned(queue: &mut Queue, worker: Worker) -> Result<(), Fatal> {
	queue.workers.insert(worker, WorkerData::default());
	queue.spawn_inflight -= 1;

	if let Some(job) = queue.unscheduled.next() {
		assign(queue, worker, job).await?;
	}

	Ok(())
}

async fn handle_worker_concluded(
	queue: &mut Queue,
	worker: Worker,
	rip: bool,
<<<<<<< HEAD
	result: PrepareResult,
=======
	result: Result<(), PrepareError>,
>>>>>>> ee1b80aa
) -> Result<(), Fatal> {
	queue.metrics.prepare_concluded();

	macro_rules! never_none {
		($expr:expr) => {
			match $expr {
				Some(v) => v,
				None => {
					// Precondition of calling this is that the $expr is never none;
					// Assume the conditions holds, then this never is not hit;
					// qed.
					never!("never_none, {}", stringify!($expr));
					return Ok(())
				},
			}
		};
	}

	// Find out on which artifact was the worker working.

	// workers are registered upon spawn and removed in one of the following cases:
	//   1. received rip signal
	//   2. received concluded signal with rip=true;
	// concluded signal only comes from a spawned worker and only once;
	// rip signal is not sent after conclusion with rip=true;
	// the worker should be registered;
	// this can't be None;
	// qed.
	let worker_data = never_none!(queue.workers.get_mut(worker));

	// worker_data.job is set only by `assign` and removed only here for a worker;
	// concluded signal only comes for a worker that was previously assigned and only once;
	// the worker should have the job;
	// this can't be None;
	// qed.
	let job = never_none!(worker_data.job.take());

	// job_data is inserted upon enqueue and removed only here;
	// as was established above, this worker was previously `assign`ed to the job;
	// that implies that the job was enqueued;
	// conclude signal only comes once;
	// we are just to remove the job for the first and the only time;
	// this can't be None;
	// qed.
	let job_data = never_none!(queue.jobs.remove(job));
	let artifact_id = job_data.pvf.as_artifact_id();

	queue.artifact_id_to_job.remove(&artifact_id);

	tracing::debug!(
		target: LOG_TARGET,
		validation_code_hash = ?artifact_id.code_hash,
		?worker,
		?rip,
		"prepare worker concluded",
	);

	reply(&mut queue.from_queue_tx, FromQueue { artifact_id, result })?;

	// Figure out what to do with the worker.
	if rip {
		let worker_data = queue.workers.remove(worker);
		// worker should exist, it's asserted above;
		// qed.
		always!(worker_data.is_some());

		if !queue.unscheduled.is_empty() {
			// That is unconditionally not critical just to not accidentally fill up
			// the pool up to the hard cap.
			spawn_extra_worker(queue, false).await?;
		}
	} else {
		if queue.limits.should_cull(queue.workers.len() + queue.spawn_inflight) {
			// We no longer need services of this worker. Kill it.
			queue.workers.remove(worker);
			send_pool(&mut queue.to_pool_tx, pool::ToPool::Kill(worker)).await?;
		} else {
			// see if there are more work available and schedule it.
			if let Some(job) = queue.unscheduled.next() {
				assign(queue, worker, job).await?;
			}
		}
	}

	Ok(())
}

async fn handle_worker_rip(queue: &mut Queue, worker: Worker) -> Result<(), Fatal> {
	tracing::debug!(target: LOG_TARGET, ?worker, "prepare worker ripped");

	let worker_data = queue.workers.remove(worker);
	if let Some(WorkerData { job: Some(job), .. }) = worker_data {
		// This is an edge case where the worker ripped after we sent assignment but before it
		// was received by the pool.
		let priority = queue.jobs.get(job).map(|data| data.priority).unwrap_or_else(|| {
			// job is inserted upon enqueue and removed on concluded signal;
			// this is enclosed in the if statement that narrows the situation to before
			// conclusion;
			// that means that the job still exists and is known;
			// this path cannot be hit;
			// qed.
			never!("the job of the ripped worker must be known but it is not");
			Priority::Normal
		});
		queue.unscheduled.readd(priority, job);
	}

	// If there are still jobs left, spawn another worker to replace the ripped one (but only if it
	// was indeed removed). That is unconditionally not critical just to not accidentally fill up
	// the pool up to the hard cap.
	if worker_data.is_some() && !queue.unscheduled.is_empty() {
		spawn_extra_worker(queue, false).await?;
	}
	Ok(())
}

/// Spawns an extra worker if possible.
async fn spawn_extra_worker(queue: &mut Queue, critical: bool) -> Result<(), Fatal> {
	if queue
		.limits
		.can_afford_one_more(queue.workers.len() + queue.spawn_inflight, critical)
	{
		queue.spawn_inflight += 1;
		send_pool(&mut queue.to_pool_tx, pool::ToPool::Spawn).await?;
	}

	Ok(())
}

/// Attaches the work to the given worker telling the poll about the job.
async fn assign(queue: &mut Queue, worker: Worker, job: Job) -> Result<(), Fatal> {
	let job_data = &mut queue.jobs[job];

	let artifact_id = job_data.pvf.as_artifact_id();
	let artifact_path = artifact_id.path(&queue.cache_path);

	job_data.worker = Some(worker);

	queue.workers[worker].job = Some(job);

	send_pool(
		&mut queue.to_pool_tx,
		pool::ToPool::StartWork {
			worker,
			code: job_data.pvf.code.clone(),
			artifact_path,
			background_priority: job_data.priority.is_background(),
		},
	)
	.await?;

	Ok(())
}

fn reply(from_queue_tx: &mut mpsc::UnboundedSender<FromQueue>, m: FromQueue) -> Result<(), Fatal> {
	from_queue_tx.unbounded_send(m).map_err(|_| {
		// The host has hung up and thus it's fatal and we should shutdown ourselves.
		Fatal
	})
}

async fn send_pool(
	to_pool_tx: &mut mpsc::Sender<pool::ToPool>,
	m: pool::ToPool,
) -> Result<(), Fatal> {
	to_pool_tx.send(m).await.map_err(|_| {
		// The pool has hung up and thus we are no longer are able to fulfill our duties. Shutdown.
		Fatal
	})
}

/// Spins up the queue and returns the future that should be polled to make the queue functional.
pub fn start(
	metrics: Metrics,
	soft_capacity: usize,
	hard_capacity: usize,
	cache_path: PathBuf,
	to_pool_tx: mpsc::Sender<pool::ToPool>,
	from_pool_rx: mpsc::UnboundedReceiver<pool::FromPool>,
) -> (mpsc::Sender<ToQueue>, mpsc::UnboundedReceiver<FromQueue>, impl Future<Output = ()>) {
	let (to_queue_tx, to_queue_rx) = mpsc::channel(150);
	let (from_queue_tx, from_queue_rx) = mpsc::unbounded();

	let run = Queue::new(
		metrics,
		soft_capacity,
		hard_capacity,
		cache_path,
		to_queue_rx,
		from_queue_tx,
		to_pool_tx,
		from_pool_rx,
	)
	.run();

	(to_queue_tx, from_queue_rx, run)
}

#[cfg(test)]
mod tests {
	use super::*;
	use assert_matches::assert_matches;
	use futures::{future::BoxFuture, FutureExt};
	use slotmap::SlotMap;
	use std::task::Poll;

	/// Creates a new PVF which artifact id can be uniquely identified by the given number.
	fn pvf(descriminator: u32) -> Pvf {
		Pvf::from_discriminator(descriminator)
	}

	async fn run_until<R>(
		task: &mut (impl Future<Output = ()> + Unpin),
		mut fut: (impl Future<Output = R> + Unpin),
	) -> R {
		let start = std::time::Instant::now();
		let fut = &mut fut;
		loop {
			if start.elapsed() > std::time::Duration::from_secs(1) {
				// We expect that this will take only a couple of iterations and thus to take way
				// less than a second.
				panic!("timeout");
			}

			if let Poll::Ready(r) = futures::poll!(&mut *fut) {
				break r
			}

			if futures::poll!(&mut *task).is_ready() {
				panic!()
			}
		}
	}

	struct Test {
		_tempdir: tempfile::TempDir,
		run: BoxFuture<'static, ()>,
		workers: SlotMap<Worker, ()>,
		from_pool_tx: mpsc::UnboundedSender<pool::FromPool>,
		to_pool_rx: mpsc::Receiver<pool::ToPool>,
		to_queue_tx: mpsc::Sender<ToQueue>,
		from_queue_rx: mpsc::UnboundedReceiver<FromQueue>,
	}

	impl Test {
		fn new(soft_capacity: usize, hard_capacity: usize) -> Self {
			let tempdir = tempfile::tempdir().unwrap();

			let (to_pool_tx, to_pool_rx) = mpsc::channel(10);
			let (from_pool_tx, from_pool_rx) = mpsc::unbounded();

			let workers: SlotMap<Worker, ()> = SlotMap::with_key();

			let (to_queue_tx, from_queue_rx, run) = start(
				Metrics::default(),
				soft_capacity,
				hard_capacity,
				tempdir.path().to_owned().into(),
				to_pool_tx,
				from_pool_rx,
			);

			Self {
				_tempdir: tempdir,
				run: run.boxed(),
				workers,
				from_pool_tx,
				to_pool_rx,
				to_queue_tx,
				from_queue_rx,
			}
		}

		fn send_queue(&mut self, to_queue: ToQueue) {
			self.to_queue_tx.send(to_queue).now_or_never().unwrap().unwrap();
		}

		async fn poll_and_recv_from_queue(&mut self) -> FromQueue {
			let from_queue_rx = &mut self.from_queue_rx;
			run_until(&mut self.run, async { from_queue_rx.next().await.unwrap() }.boxed()).await
		}

		fn send_from_pool(&mut self, from_pool: pool::FromPool) {
			self.from_pool_tx.send(from_pool).now_or_never().unwrap().unwrap();
		}

		async fn poll_and_recv_to_pool(&mut self) -> pool::ToPool {
			let to_pool_rx = &mut self.to_pool_rx;
			run_until(&mut self.run, async { to_pool_rx.next().await.unwrap() }.boxed()).await
		}

		async fn poll_ensure_to_pool_is_empty(&mut self) {
			use futures_timer::Delay;
			use std::time::Duration;

			let to_pool_rx = &mut self.to_pool_rx;
			run_until(
				&mut self.run,
				async {
					futures::select! {
						_ = Delay::new(Duration::from_millis(500)).fuse() => (),
						_ = to_pool_rx.next().fuse() => {
							panic!("to pool supposed to be empty")
						}
					}
				}
				.boxed(),
			)
			.await
		}
	}

	#[async_std::test]
	async fn properly_concludes() {
		let mut test = Test::new(2, 2);

		test.send_queue(ToQueue::Enqueue { priority: Priority::Background, pvf: pvf(1) });
		assert_eq!(test.poll_and_recv_to_pool().await, pool::ToPool::Spawn);

		let w = test.workers.insert(());
		test.send_from_pool(pool::FromPool::Spawned(w));
		test.send_from_pool(pool::FromPool::Concluded { worker: w, rip: false, result: Ok(()) });

		assert_eq!(test.poll_and_recv_from_queue().await.artifact_id, pvf(1).as_artifact_id());
	}

	#[async_std::test]
	async fn dont_spawn_over_soft_limit_unless_critical() {
		let mut test = Test::new(2, 3);

		test.send_queue(ToQueue::Enqueue { priority: Priority::Normal, pvf: pvf(1) });
		test.send_queue(ToQueue::Enqueue { priority: Priority::Normal, pvf: pvf(2) });
		test.send_queue(ToQueue::Enqueue { priority: Priority::Normal, pvf: pvf(3) });

		// Receive only two spawns.
		assert_eq!(test.poll_and_recv_to_pool().await, pool::ToPool::Spawn);
		assert_eq!(test.poll_and_recv_to_pool().await, pool::ToPool::Spawn);

		let w1 = test.workers.insert(());
		let w2 = test.workers.insert(());

		test.send_from_pool(pool::FromPool::Spawned(w1));
		test.send_from_pool(pool::FromPool::Spawned(w2));

		// Get two start works.
		assert_matches!(test.poll_and_recv_to_pool().await, pool::ToPool::StartWork { .. });
		assert_matches!(test.poll_and_recv_to_pool().await, pool::ToPool::StartWork { .. });

		test.send_from_pool(pool::FromPool::Concluded { worker: w1, rip: false, result: Ok(()) });

		assert_matches!(test.poll_and_recv_to_pool().await, pool::ToPool::StartWork { .. });

		// Enqueue a critical job.
		test.send_queue(ToQueue::Enqueue { priority: Priority::Critical, pvf: pvf(4) });

		// 2 out of 2 are working, but there is a critical job incoming. That means that spawning
		// another worker is warranted.
		assert_eq!(test.poll_and_recv_to_pool().await, pool::ToPool::Spawn);
	}

	#[async_std::test]
	async fn cull_unwanted() {
		let mut test = Test::new(1, 2);

		test.send_queue(ToQueue::Enqueue { priority: Priority::Normal, pvf: pvf(1) });
		assert_eq!(test.poll_and_recv_to_pool().await, pool::ToPool::Spawn);
		let w1 = test.workers.insert(());
		test.send_from_pool(pool::FromPool::Spawned(w1));
		assert_matches!(test.poll_and_recv_to_pool().await, pool::ToPool::StartWork { .. });

		// Enqueue a critical job, which warrants spawning over the soft limit.
		test.send_queue(ToQueue::Enqueue { priority: Priority::Critical, pvf: pvf(2) });
		assert_eq!(test.poll_and_recv_to_pool().await, pool::ToPool::Spawn);

		// However, before the new worker had a chance to spawn, the first worker finishes with its
		// job. The old worker will be killed while the new worker will be let live, even though
		// it's not instantiated.
		//
		// That's a bit silly in this context, but in production there will be an entire pool up
		// to the `soft_capacity` of workers and it doesn't matter which one to cull. Either way,
		// we just check that edge case of an edge case works.
		test.send_from_pool(pool::FromPool::Concluded { worker: w1, rip: false, result: Ok(()) });
		assert_eq!(test.poll_and_recv_to_pool().await, pool::ToPool::Kill(w1));
	}

	#[async_std::test]
	async fn bump_prio_on_urgency_change() {
		let mut test = Test::new(2, 2);

		test.send_queue(ToQueue::Enqueue { priority: Priority::Background, pvf: pvf(1) });

		assert_eq!(test.poll_and_recv_to_pool().await, pool::ToPool::Spawn);

		let w = test.workers.insert(());
		test.send_from_pool(pool::FromPool::Spawned(w));

		assert_matches!(test.poll_and_recv_to_pool().await, pool::ToPool::StartWork { .. });
		test.send_queue(ToQueue::Amend {
			priority: Priority::Normal,
			artifact_id: pvf(1).as_artifact_id(),
		});

		assert_eq!(test.poll_and_recv_to_pool().await, pool::ToPool::BumpPriority(w));
	}

	#[async_std::test]
	async fn worker_mass_die_out_doesnt_stall_queue() {
		let mut test = Test::new(2, 2);

		test.send_queue(ToQueue::Enqueue { priority: Priority::Normal, pvf: pvf(1) });
		test.send_queue(ToQueue::Enqueue { priority: Priority::Normal, pvf: pvf(2) });
		test.send_queue(ToQueue::Enqueue { priority: Priority::Normal, pvf: pvf(3) });

		assert_eq!(test.poll_and_recv_to_pool().await, pool::ToPool::Spawn);
		assert_eq!(test.poll_and_recv_to_pool().await, pool::ToPool::Spawn);

		let w1 = test.workers.insert(());
		let w2 = test.workers.insert(());

		test.send_from_pool(pool::FromPool::Spawned(w1));
		test.send_from_pool(pool::FromPool::Spawned(w2));

		assert_matches!(test.poll_and_recv_to_pool().await, pool::ToPool::StartWork { .. });
		assert_matches!(test.poll_and_recv_to_pool().await, pool::ToPool::StartWork { .. });

		// Conclude worker 1 and rip it.
		test.send_from_pool(pool::FromPool::Concluded { worker: w1, rip: true, result: Ok(()) });

		// Since there is still work, the queue requested one extra worker to spawn to handle the
		// remaining enqueued work items.
		assert_eq!(test.poll_and_recv_to_pool().await, pool::ToPool::Spawn);
		assert_eq!(test.poll_and_recv_from_queue().await.artifact_id, pvf(1).as_artifact_id());
	}

	#[async_std::test]
	async fn doesnt_resurrect_ripped_worker_if_no_work() {
		let mut test = Test::new(2, 2);

		test.send_queue(ToQueue::Enqueue { priority: Priority::Normal, pvf: pvf(1) });

		assert_eq!(test.poll_and_recv_to_pool().await, pool::ToPool::Spawn);

		let w1 = test.workers.insert(());
		test.send_from_pool(pool::FromPool::Spawned(w1));

		assert_matches!(test.poll_and_recv_to_pool().await, pool::ToPool::StartWork { .. });

<<<<<<< HEAD
		test.send_from_pool(pool::FromPool::Concluded { worker: w1, rip: true, result: Ok(()) });
=======
		test.send_from_pool(pool::FromPool::Concluded {
			worker: w1,
			rip: true,
			result: Err(PrepareError::DidNotMakeIt),
		});
>>>>>>> ee1b80aa
		test.poll_ensure_to_pool_is_empty().await;
	}

	#[async_std::test]
	async fn rip_for_start_work() {
		let mut test = Test::new(2, 2);

		test.send_queue(ToQueue::Enqueue { priority: Priority::Normal, pvf: pvf(1) });

		assert_eq!(test.poll_and_recv_to_pool().await, pool::ToPool::Spawn);

		let w1 = test.workers.insert(());
		test.send_from_pool(pool::FromPool::Spawned(w1));

		// Now, to the interesting part. After the queue normally issues the start_work command to
		// the pool, before receiving the command the queue may report that the worker ripped.
		assert_matches!(test.poll_and_recv_to_pool().await, pool::ToPool::StartWork { .. });
		test.send_from_pool(pool::FromPool::Rip(w1));

		// In this case, the pool should spawn a new worker and request it to work on the item.
		assert_eq!(test.poll_and_recv_to_pool().await, pool::ToPool::Spawn);

		let w2 = test.workers.insert(());
		test.send_from_pool(pool::FromPool::Spawned(w2));
		assert_matches!(test.poll_and_recv_to_pool().await, pool::ToPool::StartWork { .. });
	}
}<|MERGE_RESOLUTION|>--- conflicted
+++ resolved
@@ -17,13 +17,7 @@
 //! A queue that handles requests for PVF preparation.
 
 use super::pool::{self, Worker};
-<<<<<<< HEAD
 use crate::{artifacts::ArtifactId, metrics::Metrics, PrepareResult, Priority, Pvf, LOG_TARGET};
-=======
-use crate::{
-	artifacts::ArtifactId, error::PrepareError, metrics::Metrics, Priority, Pvf, LOG_TARGET,
-};
->>>>>>> ee1b80aa
 use always_assert::{always, never};
 use async_std::path::PathBuf;
 use futures::{channel::mpsc, stream::StreamExt as _, Future, SinkExt};
@@ -48,14 +42,9 @@
 	/// Identifier of an artifact.
 	pub(crate) artifact_id: ArtifactId,
 	/// Outcome of the PVF processing. [`Ok`] indicates that compiled artifact
-<<<<<<< HEAD
 	/// is successfully stored on disk. Otherwise, an [error](crate::error::PrepareError)
 	/// is supplied.
 	pub(crate) result: PrepareResult,
-=======
-	/// is successfully stored on disk. Otherwise, an [error](PrepareError) is supplied.
-	pub(crate) result: Result<(), PrepareError>,
->>>>>>> ee1b80aa
 }
 
 #[derive(Default)]
@@ -337,11 +326,7 @@
 	queue: &mut Queue,
 	worker: Worker,
 	rip: bool,
-<<<<<<< HEAD
 	result: PrepareResult,
-=======
-	result: Result<(), PrepareError>,
->>>>>>> ee1b80aa
 ) -> Result<(), Fatal> {
 	queue.metrics.prepare_concluded();
 
@@ -547,6 +532,7 @@
 	use futures::{future::BoxFuture, FutureExt};
 	use slotmap::SlotMap;
 	use std::task::Poll;
+	use crate::error::PrepareError;
 
 	/// Creates a new PVF which artifact id can be uniquely identified by the given number.
 	fn pvf(descriminator: u32) -> Pvf {
@@ -789,15 +775,11 @@
 
 		assert_matches!(test.poll_and_recv_to_pool().await, pool::ToPool::StartWork { .. });
 
-<<<<<<< HEAD
-		test.send_from_pool(pool::FromPool::Concluded { worker: w1, rip: true, result: Ok(()) });
-=======
 		test.send_from_pool(pool::FromPool::Concluded {
 			worker: w1,
 			rip: true,
 			result: Err(PrepareError::DidNotMakeIt),
 		});
->>>>>>> ee1b80aa
 		test.poll_ensure_to_pool_is_empty().await;
 	}
 

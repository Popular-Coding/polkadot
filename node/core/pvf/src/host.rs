--- conflicted
+++ resolved
@@ -22,15 +22,11 @@
 
 use crate::{
 	artifacts::{ArtifactId, ArtifactPathId, ArtifactState, Artifacts},
-<<<<<<< HEAD
-	execute, prepare,
+	execute,
+	metrics::Metrics,
+	prepare,
 	pvf::{Pvf, PvfPreimage},
 	Priority, ValidationError, LOG_TARGET,
-=======
-	execute,
-	metrics::Metrics,
-	prepare, Priority, Pvf, ValidationError, LOG_TARGET,
->>>>>>> a1b08f94
 };
 use always_assert::never;
 use async_std::path::{Path, PathBuf};

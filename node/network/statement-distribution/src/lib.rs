// Copyright 2020 Parity Technologies (UK) Ltd.
// This file is part of Polkadot.

// Polkadot is free software: you can redistribute it and/or modify
// it under the terms of the GNU General Public License as published by
// the Free Software Foundation, either version 3 of the License, or
// (at your option) any later version.

// Polkadot is distributed in the hope that it will be useful,
// but WITHOUT ANY WARRANTY; without even the implied warranty of
// MERCHANTABILITY or FITNESS FOR A PARTICULAR PURPOSE.  See the
// GNU General Public License for more details.

// You should have received a copy of the GNU General Public License
// along with Polkadot.  If not, see <http://www.gnu.org/licenses/>.

//! The Statement Distribution Subsystem.
//!
//! This is responsible for distributing signed statements about candidate
//! validity amongst validators.

#![deny(unused_crate_dependencies)]
#![warn(missing_docs)]

use polkadot_subsystem::{
	Subsystem, SubsystemResult, SubsystemContext, SpawnedSubsystem,
	ActiveLeavesUpdate, FromOverseer, OverseerSignal, PerLeafSpan,
	jaeger,
	messages::{
		AllMessages, NetworkBridgeMessage, StatementDistributionMessage, CandidateBackingMessage,
		RuntimeApiMessage, RuntimeApiRequest, NetworkBridgeEvent,
	},
};
use polkadot_node_subsystem_util::{
	metrics::{self, prometheus},
	self as util, MIN_GOSSIP_PEERS,
};
use polkadot_node_primitives::{SignedFullStatement};
use polkadot_primitives::v1::{
	Hash, CompactStatement, ValidatorIndex, ValidatorId, SigningContext, ValidatorSignature, CandidateHash,
};
use polkadot_node_network_protocol::{
	v1 as protocol_v1, View, PeerId, UnifiedReputationChange as Rep,
};

use futures::prelude::*;
use futures::channel::oneshot;
use indexmap::IndexSet;

use std::collections::{HashMap, HashSet};

const COST_UNEXPECTED_STATEMENT: Rep = Rep::CostMinor("Unexpected Statement");
const COST_INVALID_SIGNATURE: Rep = Rep::CostMajor("Invalid Statement Signature");
const COST_DUPLICATE_STATEMENT: Rep = Rep::CostMajorRepeated("Statement sent more than once by peer");
const COST_APPARENT_FLOOD: Rep = Rep::Malicious("Peer appears to be flooding us with statements");

const BENEFIT_VALID_STATEMENT: Rep = Rep::BenefitMajor("Peer provided a valid statement");
const BENEFIT_VALID_STATEMENT_FIRST: Rep = Rep::BenefitMajorFirst(
	"Peer was the first to provide a valid statement",
);

/// The maximum amount of candidates each validator is allowed to second at any relay-parent.
/// Short for "Validator Candidate Threshold".
///
/// This is the amount of candidates we keep per validator at any relay-parent.
/// Typically we will only keep 1, but when a validator equivocates we will need to track 2.
const VC_THRESHOLD: usize = 2;

const LOG_TARGET: &str = "parachain::statement-distribution";

/// The statement distribution subsystem.
pub struct StatementDistribution {
	// Prometheus metrics
	metrics: Metrics,
}

impl<C> Subsystem<C> for StatementDistribution
	where C: SubsystemContext<Message=StatementDistributionMessage>
{
	fn start(self, ctx: C) -> SpawnedSubsystem {
		// Swallow error because failure is fatal to the node and we log with more precision
		// within `run`.
		SpawnedSubsystem {
			name: "statement-distribution-subsystem",
			future: self.run(ctx).boxed(),
		}
	}
}

impl StatementDistribution {
	/// Create a new Statement Distribution Subsystem
	pub fn new(metrics: Metrics) -> StatementDistribution {
		StatementDistribution {
			metrics,
		}
	}
}

/// Tracks our impression of a single peer's view of the candidates a validator has seconded
/// for a given relay-parent.
///
/// It is expected to receive at most `VC_THRESHOLD` from us and be aware of at most `VC_THRESHOLD`
/// via other means.
#[derive(Default)]
struct VcPerPeerTracker {
	local_observed: arrayvec::ArrayVec<[CandidateHash; VC_THRESHOLD]>,
	remote_observed: arrayvec::ArrayVec<[CandidateHash; VC_THRESHOLD]>,
}

impl VcPerPeerTracker {
	/// Note that the remote should now be aware that a validator has seconded a given candidate (by hash)
	/// based on a message that we have sent it from our local pool.
	fn note_local(&mut self, h: CandidateHash) {
		if !note_hash(&mut self.local_observed, h) {
			tracing::warn!(
				target: LOG_TARGET,
				"Statement distribution is erroneously attempting to distribute more \
				than {} candidate(s) per validator index. Ignoring",
				VC_THRESHOLD,
			);
		}
	}

	/// Note that the remote should now be aware that a validator has seconded a given candidate (by hash)
	/// based on a message that it has sent us.
	///
	/// Returns `true` if the peer was allowed to send us such a message, `false` otherwise.
	fn note_remote(&mut self, h: CandidateHash) -> bool {
		note_hash(&mut self.remote_observed, h)
	}

	/// Returns `true` if the peer is allowed to send us such a message, `false` otherwise.
	fn is_wanted_candidate(&self, h: &CandidateHash) -> bool {
		!self.remote_observed.contains(h) &&
		!self.remote_observed.is_full()
	}
}

fn note_hash(
	observed: &mut arrayvec::ArrayVec<[CandidateHash; VC_THRESHOLD]>,
	h: CandidateHash,
) -> bool {
	if observed.contains(&h) { return true; }

	observed.try_push(h).is_ok()
}

/// knowledge that a peer has about goings-on in a relay parent.
#[derive(Default)]
struct PeerRelayParentKnowledge {
	/// candidates that the peer is aware of. This indicates that we can
	/// send other statements pertaining to that candidate.
	known_candidates: HashSet<CandidateHash>,
	/// fingerprints of all statements a peer should be aware of: those that
	/// were sent to the peer by us.
	sent_statements: HashSet<(CompactStatement, ValidatorIndex)>,
	/// fingerprints of all statements a peer should be aware of: those that
	/// were sent to us by the peer.
	received_statements: HashSet<(CompactStatement, ValidatorIndex)>,
	/// How many candidates this peer is aware of for each given validator index.
	seconded_counts: HashMap<ValidatorIndex, VcPerPeerTracker>,
	/// How many statements we've received for each candidate that we're aware of.
	received_message_count: HashMap<CandidateHash, usize>,
}

impl PeerRelayParentKnowledge {
	/// Updates our view of the peer's knowledge with this statement's fingerprint based
	/// on something that we would like to send to the peer.
	///
	/// NOTE: assumes `self.can_send` returned true before this call.
	///
	/// Once the knowledge has incorporated a statement, it cannot be incorporated again.
	///
	/// This returns `true` if this is the first time the peer has become aware of a
	/// candidate with the given hash.
	#[tracing::instrument(level = "trace", skip(self), fields(subsystem = LOG_TARGET))]
	fn send(&mut self, fingerprint: &(CompactStatement, ValidatorIndex)) -> bool {
		debug_assert!(
			self.can_send(fingerprint),
			"send is only called after `can_send` returns true; qed",
		);

		let new_known = match fingerprint.0 {
			CompactStatement::Seconded(ref h) => {
				self.seconded_counts.entry(fingerprint.1)
					.or_default()
					.note_local(h.clone());

				self.known_candidates.insert(h.clone())
			},
			CompactStatement::Valid(_) => {
				false
			}
		};

		self.sent_statements.insert(fingerprint.clone());

		new_known
	}

	/// This returns `true` if the peer cannot accept this statement, without altering internal
	/// state, `false` otherwise.
	fn can_send(&self, fingerprint: &(CompactStatement, ValidatorIndex)) -> bool {
		let already_known = self.sent_statements.contains(fingerprint)
			|| self.received_statements.contains(fingerprint);

		if already_known {
			return false;
		}

		match fingerprint.0 {
			CompactStatement::Valid(ref h) => {
				// The peer can only accept Valid and Invalid statements for which it is aware
				// of the corresponding candidate.
				self.known_candidates.contains(h)
			}
			CompactStatement::Seconded(_) => {
				true
			},
		}
	}

	/// Attempt to update our view of the peer's knowledge with this statement's fingerprint based on
	/// a message we are receiving from the peer.
	///
	/// Provide the maximum message count that we can receive per candidate. In practice we should
	/// not receive more statements for any one candidate than there are members in the group assigned
	/// to that para, but this maximum needs to be lenient to account for equivocations that may be
	/// cross-group. As such, a maximum of 2 * n_validators is recommended.
	///
	/// This returns an error if the peer should not have sent us this message according to protocol
	/// rules for flood protection.
	///
	/// If this returns `Ok`, the internal state has been altered. After `receive`ing a new
	/// candidate, we are then cleared to send the peer further statements about that candidate.
	///
	/// This returns `Ok(true)` if this is the first time the peer has become aware of a
	/// candidate with given hash.
	#[tracing::instrument(level = "trace", skip(self), fields(subsystem = LOG_TARGET))]
	fn receive(
		&mut self,
		fingerprint: &(CompactStatement, ValidatorIndex),
		max_message_count: usize,
	) -> Result<bool, Rep> {
		// We don't check `sent_statements` because a statement could be in-flight from both
		// sides at the same time.
		if self.received_statements.contains(fingerprint) {
			return Err(COST_DUPLICATE_STATEMENT);
		}

		let candidate_hash = match fingerprint.0 {
			CompactStatement::Seconded(ref h) => {
				let allowed_remote = self.seconded_counts.entry(fingerprint.1)
					.or_insert_with(Default::default)
					.note_remote(h.clone());

				if !allowed_remote {
					return Err(COST_UNEXPECTED_STATEMENT);
				}

				h
			}
			CompactStatement::Valid(ref h) => {
				if !self.known_candidates.contains(&h) {
					return Err(COST_UNEXPECTED_STATEMENT);
				}

				h
			}
		};

		{
			let received_per_candidate = self.received_message_count
				.entry(*candidate_hash)
				.or_insert(0);

			if *received_per_candidate >= max_message_count {
				return Err(COST_APPARENT_FLOOD);
			}

			*received_per_candidate += 1;
		}

		self.received_statements.insert(fingerprint.clone());
		Ok(self.known_candidates.insert(candidate_hash.clone()))
	}

	/// This method does the same checks as `receive` without modifying the internal state.
	/// Returns an error if the peer should not have sent us this message according to protocol
	/// rules for flood protection.
	fn check_can_receive(
		&self,
		fingerprint: &(CompactStatement, ValidatorIndex),
		max_message_count: usize,
	) -> Result<(), Rep> {
		// We don't check `sent_statements` because a statement could be in-flight from both
		// sides at the same time.
		if self.received_statements.contains(fingerprint) {
			return Err(COST_DUPLICATE_STATEMENT);
		}

		let candidate_hash = match fingerprint.0 {
			CompactStatement::Seconded(ref h) => {
				let allowed_remote = self.seconded_counts.get(&fingerprint.1)
					.map_or(true, |r| r.is_wanted_candidate(h));

				if !allowed_remote {
					return Err(COST_UNEXPECTED_STATEMENT);
				}

				h
			}
			CompactStatement::Valid(ref h) => {
				if !self.known_candidates.contains(&h) {
					return Err(COST_UNEXPECTED_STATEMENT);
				}

				h
			}
		};

		let received_per_candidate = self.received_message_count
			.get(candidate_hash)
			.unwrap_or(&0);

		if *received_per_candidate >= max_message_count {
			Err(COST_APPARENT_FLOOD)
		} else {
			Ok(())
		}
	}
}

struct PeerData {
	view: View,
	view_knowledge: HashMap<Hash, PeerRelayParentKnowledge>,
}

impl PeerData {
	/// Updates our view of the peer's knowledge with this statement's fingerprint based
	/// on something that we would like to send to the peer.
	///
	/// NOTE: assumes `self.can_send` returned true before this call.
	///
	/// Once the knowledge has incorporated a statement, it cannot be incorporated again.
	///
	/// This returns `true` if this is the first time the peer has become aware of a
	/// candidate with the given hash.
	#[tracing::instrument(level = "trace", skip(self), fields(subsystem = LOG_TARGET))]
	fn send(
		&mut self,
		relay_parent: &Hash,
		fingerprint: &(CompactStatement, ValidatorIndex),
	) -> bool {
		debug_assert!(
			self.can_send(relay_parent, fingerprint),
			"send is only called after `can_send` returns true; qed",
		);
		self.view_knowledge
			.get_mut(relay_parent)
			.expect("send is only called after `can_send` returns true; qed")
			.send(fingerprint)
	}

	/// This returns `None` if the peer cannot accept this statement, without altering internal
	/// state.
	fn can_send(
		&self,
		relay_parent: &Hash,
		fingerprint: &(CompactStatement, ValidatorIndex),
	) -> bool {
		self.view_knowledge
			.get(relay_parent)
			.map_or(false, |k| k.can_send(fingerprint))
	}

	/// Attempt to update our view of the peer's knowledge with this statement's fingerprint based on
	/// a message we are receiving from the peer.
	///
	/// Provide the maximum message count that we can receive per candidate. In practice we should
	/// not receive more statements for any one candidate than there are members in the group assigned
	/// to that para, but this maximum needs to be lenient to account for equivocations that may be
	/// cross-group. As such, a maximum of 2 * n_validators is recommended.
	///
	/// This returns an error if the peer should not have sent us this message according to protocol
	/// rules for flood protection.
	///
	/// If this returns `Ok`, the internal state has been altered. After `receive`ing a new
	/// candidate, we are then cleared to send the peer further statements about that candidate.
	///
	/// This returns `Ok(true)` if this is the first time the peer has become aware of a
	/// candidate with given hash.
	#[tracing::instrument(level = "trace", skip(self), fields(subsystem = LOG_TARGET))]
	fn receive(
		&mut self,
		relay_parent: &Hash,
		fingerprint: &(CompactStatement, ValidatorIndex),
		max_message_count: usize,
	) -> Result<bool, Rep> {
		self.view_knowledge
			.get_mut(relay_parent)
			.ok_or(COST_UNEXPECTED_STATEMENT)?
			.receive(fingerprint, max_message_count)
	}

	/// This method does the same checks as `receive` without modifying the internal state.
	/// Returns an error if the peer should not have sent us this message according to protocol
	/// rules for flood protection.
	fn check_can_receive(
		&self,
		relay_parent: &Hash,
		fingerprint: &(CompactStatement, ValidatorIndex),
		max_message_count: usize,
	) -> Result<(), Rep> {
		self.view_knowledge
			.get(relay_parent)
			.ok_or(COST_UNEXPECTED_STATEMENT)?
			.check_can_receive(fingerprint, max_message_count)
	}
}

// A statement stored while a relay chain head is active.
#[derive(Debug)]
struct StoredStatement {
	comparator: StoredStatementComparator,
	statement: SignedFullStatement,
}

// A value used for comparison of stored statements to each other.
//
// The compact version of the statement, the validator index, and the signature of the validator
// is enough to differentiate between all types of equivocations, as long as the signature is
// actually checked to be valid. The same statement with 2 signatures and 2 statements with
// different (or same) signatures wll all be correctly judged to be unequal with this comparator.
#[derive(PartialEq, Eq, Hash, Clone, Debug)]
struct StoredStatementComparator {
	compact: CompactStatement,
	validator_index: ValidatorIndex,
	signature: ValidatorSignature,
}

impl StoredStatement {
	fn compact(&self) -> &CompactStatement {
		&self.comparator.compact
	}

	fn fingerprint(&self) -> (CompactStatement, ValidatorIndex) {
		(self.comparator.compact.clone(), self.statement.validator_index())
	}
}

impl std::borrow::Borrow<StoredStatementComparator> for StoredStatement {
	fn borrow(&self) -> &StoredStatementComparator {
		&self.comparator
	}
}

impl std::hash::Hash for StoredStatement {
	fn hash<H: std::hash::Hasher>(&self, state: &mut H) {
		self.comparator.hash(state)
	}
}

impl std::cmp::PartialEq for StoredStatement {
	fn eq(&self, other: &Self) -> bool {
		&self.comparator == &other.comparator
	}
}

impl std::cmp::Eq for StoredStatement {}

#[derive(Debug)]
enum NotedStatement<'a> {
	NotUseful,
	Fresh(&'a StoredStatement),
	UsefulButKnown
}

#[derive(Debug, PartialEq, Eq)]
enum DeniedStatement {
	NotUseful,
	UsefulButKnown,
}

struct ActiveHeadData {
	/// All candidates we are aware of for this head, keyed by hash.
	candidates: HashSet<CandidateHash>,
	/// Stored statements for circulation to peers.
	///
	/// These are iterable in insertion order, and `Seconded` statements are always
	/// accepted before dependent statements.
	statements: IndexSet<StoredStatement>,
	/// The validators at this head.
	validators: Vec<ValidatorId>,
	/// The session index this head is at.
	session_index: sp_staking::SessionIndex,
	/// How many `Seconded` statements we've seen per validator.
	seconded_counts: HashMap<ValidatorIndex, usize>,
	/// A Jaeger span for this head, so we can attach data to it.
	span: PerLeafSpan,
}

impl ActiveHeadData {
	fn new(
		validators: Vec<ValidatorId>,
		session_index: sp_staking::SessionIndex,
		span: PerLeafSpan,
	) -> Self {
		ActiveHeadData {
			candidates: Default::default(),
			statements: Default::default(),
			validators,
			session_index,
			seconded_counts: Default::default(),
			span,
		}
	}

	/// Note the given statement.
	///
	/// If it was not already known and can be accepted,  returns `NotedStatement::Fresh`,
	/// with a handle to the statement.
	///
	/// If it can be accepted, but we already know it, returns `NotedStatement::UsefulButKnown`.
	///
	/// We accept up to `VC_THRESHOLD` (2 at time of writing) `Seconded` statements
	/// per validator. These will be the first ones we see. The statement is assumed
	/// to have been checked, including that the validator index is not out-of-bounds and
	/// the signature is valid.
	///
	/// Any other statements or those that reference a candidate we are not aware of cannot be accepted
	/// and will return `NotedStatement::NotUseful`.
	#[tracing::instrument(level = "trace", skip(self), fields(subsystem = LOG_TARGET))]
	fn note_statement(&mut self, statement: SignedFullStatement) -> NotedStatement {
		let validator_index = statement.validator_index();
		let comparator = StoredStatementComparator {
			compact: statement.payload().to_compact(),
			validator_index,
			signature: statement.signature().clone(),
		};

		let stored = StoredStatement {
			comparator: comparator.clone(),
			statement,
		};

		match comparator.compact {
			CompactStatement::Seconded(h) => {
				let seconded_so_far = self.seconded_counts.entry(validator_index).or_insert(0);
				if *seconded_so_far >= VC_THRESHOLD {
					tracing::trace!(
						target: LOG_TARGET,
						?validator_index,
						statement = ?stored.statement,
						"Extra statement is ignored"
					);
					return NotedStatement::NotUseful;
				}

				self.candidates.insert(h);
				if self.statements.insert(stored) {
					*seconded_so_far += 1;

					tracing::trace!(
						target: LOG_TARGET,
						?validator_index,
						statement = ?self.statements.last().expect("Just inserted").statement,
						"Noted new statement"
					);
					// This will always return `Some` because it was just inserted.
					NotedStatement::Fresh(self.statements.get(&comparator)
						.expect("Statement was just inserted; qed"))
				} else {
					tracing::trace!(
						target: LOG_TARGET,
						?validator_index,
						statement = ?self.statements.get(&comparator)
							.expect("Existence was just checked; qed").statement,
						"Known statement"
					);
					NotedStatement::UsefulButKnown
				}
			}
			CompactStatement::Valid(h) => {
				if !self.candidates.contains(&h) {
					tracing::trace!(
						target: LOG_TARGET,
						?validator_index,
						statement = ?stored.statement,
						"Statement for unknown candidate"
					);
					return NotedStatement::NotUseful;
				}

				if self.statements.insert(stored) {
					tracing::trace!(
						target: LOG_TARGET,
						?validator_index,
						statement = ?self.statements.last().expect("Just inserted").statement,
						"Noted new statement"
					);
					// This will always return `Some` because it was just inserted.
					NotedStatement::Fresh(self.statements.get(&comparator)
						.expect("Statement was just inserted; qed"))
				} else {
					tracing::trace!(
						target: LOG_TARGET,
						?validator_index,
						statement = ?self.statements.get(&comparator)
							.expect("Existence was just checked; qed").statement,
						"Known statement"
					);
					NotedStatement::UsefulButKnown
				}
			}
		}
	}

	/// Returns an error if the statement is already known or not useful
	/// without modifying the internal state.
	fn check_useful_or_unknown(&self, statement: SignedFullStatement) -> Result<(), DeniedStatement> {
		let validator_index = statement.validator_index();
		let compact = statement.payload().to_compact();
		let comparator = StoredStatementComparator {
			compact: compact.clone(),
			validator_index,
			signature: statement.signature().clone(),
		};

		let stored = StoredStatement {
			comparator,
			statement,
		};

		match compact {
			CompactStatement::Seconded(_) => {
				let seconded_so_far = self.seconded_counts.get(&validator_index).unwrap_or(&0);
				if *seconded_so_far >= VC_THRESHOLD {
					tracing::trace!(
						target: LOG_TARGET,
						?validator_index,
						statement = ?stored.statement,
						"Extra statement is ignored",
					);
					return Err(DeniedStatement::NotUseful);
				}

				if self.statements.contains(&stored) {
					tracing::trace!(
						target: LOG_TARGET,
						?validator_index,
						statement = ?stored.statement,
						"Known statement",
					);
					return Err(DeniedStatement::UsefulButKnown);
				}
			}
			CompactStatement::Valid(h) => {
				if !self.candidates.contains(&h) {
					tracing::trace!(
						target: LOG_TARGET,
						?validator_index,
						statement = ?stored.statement,
						"Statement for unknown candidate",
					);
					return Err(DeniedStatement::NotUseful);
				}

				if self.statements.contains(&stored) {
					tracing::trace!(
						target: LOG_TARGET,
						?validator_index,
						statement = ?stored.statement,
						"Known statement",
					);
					return Err(DeniedStatement::UsefulButKnown);
				}
			}
		}
		Ok(())
	}

	/// Get an iterator over all statements for the active head. Seconded statements come first.
	fn statements(&self) -> impl Iterator<Item = &'_ StoredStatement> + '_ {
		self.statements.iter()
	}

	/// Get an iterator over all statements for the active head that are for a particular candidate.
	fn statements_about(&self, candidate_hash: CandidateHash)
		-> impl Iterator<Item = &'_ StoredStatement> + '_
	{
		self.statements().filter(move |s| s.compact().candidate_hash() == &candidate_hash)
	}
}

/// Check a statement signature under this parent hash.
fn check_statement_signature(
	head: &ActiveHeadData,
	relay_parent: Hash,
	statement: &SignedFullStatement,
) -> Result<(), ()> {
	let signing_context = SigningContext {
		session_index: head.session_index,
		parent_hash: relay_parent,
	};

	head.validators.get(statement.validator_index().0 as usize)
		.ok_or(())
		.and_then(|v| statement.check_signature(&signing_context, v))
}

/// Places the statement in storage if it is new, and then
/// circulates the statement to all peers who have not seen it yet, and
/// sends all statements dependent on that statement to peers who could previously not receive
/// them but now can.
#[tracing::instrument(level = "trace", skip(peers, ctx, active_heads, metrics), fields(subsystem = LOG_TARGET))]
async fn circulate_statement_and_dependents(
	peers: &mut HashMap<PeerId, PeerData>,
	active_heads: &mut HashMap<Hash, ActiveHeadData>,
	ctx: &mut impl SubsystemContext<Message = StatementDistributionMessage>,
	relay_parent: Hash,
	statement: SignedFullStatement,
	metrics: &Metrics,
) {
	let active_head = match active_heads.get_mut(&relay_parent) {
		Some(res) => res,
		None => return,
	};

	let _span = active_head.span.child("circulate-statement")
		.with_candidate(statement.payload().candidate_hash())
		.with_stage(jaeger::Stage::StatementDistribution);

	// First circulate the statement directly to all peers needing it.
	// The borrow of `active_head` needs to encompass only this (Rust) statement.
	let outputs: Option<(CandidateHash, Vec<PeerId>)> = {
		match active_head.note_statement(statement) {
			NotedStatement::Fresh(stored) =>
			{
				Some((
					*stored.compact().candidate_hash(),
					circulate_statement(peers, ctx, relay_parent, stored).await,
				))
			},
			_ => None,
		}
	};

	let _span = _span.child("send-to-peers");
	// Now send dependent statements to all peers needing them, if any.
	if let Some((candidate_hash, peers_needing_dependents)) = outputs {
		for peer in peers_needing_dependents {
			if let Some(peer_data) = peers.get_mut(&peer) {
				let _span_loop = _span.child("to-peer")
					.with_peer_id(&peer);
				// defensive: the peer data should always be some because the iterator
				// of peers is derived from the set of peers.
				send_statements_about(
					peer,
					peer_data,
					ctx,
					relay_parent,
					candidate_hash,
					&*active_head,
					metrics,
				).await;
			}
		}
	}
}

fn statement_message(relay_parent: Hash, statement: SignedFullStatement)
	-> protocol_v1::ValidationProtocol
{
	protocol_v1::ValidationProtocol::StatementDistribution(
		protocol_v1::StatementDistributionMessage::Statement(relay_parent, statement)
	)
}

/// Circulates a statement to all peers who have not seen it yet, and returns
/// an iterator over peers who need to have dependent statements sent.
#[tracing::instrument(level = "trace", skip(peers, ctx), fields(subsystem = LOG_TARGET))]
async fn circulate_statement(
	peers: &mut HashMap<PeerId, PeerData>,
	ctx: &mut impl SubsystemContext<Message = StatementDistributionMessage>,
	relay_parent: Hash,
	stored: &StoredStatement,
) -> Vec<PeerId> {
	let fingerprint = stored.fingerprint();

	let peers_to_send: Vec<PeerId> = peers.iter().filter_map(|(peer, data)| {
		if data.can_send(&relay_parent, &fingerprint) {
			Some(peer.clone())
		} else {
			None
		}
	}).collect();
	let peers_to_send = util::choose_random_sqrt_subset(peers_to_send, MIN_GOSSIP_PEERS);
	let peers_to_send: Vec<(PeerId, bool)> = peers_to_send.into_iter()
		.map(|peer_id| {
			let new = peers.get_mut(&peer_id)
				.expect("a subset is taken above, so it exists; qed")
				.send(&relay_parent, &fingerprint);
			(peer_id, new)
		}).collect();

	// Send all these peers the initial statement.
	if !peers_to_send.is_empty() {
		let payload = statement_message(relay_parent, stored.statement.clone());
		tracing::trace!(
			target: LOG_TARGET,
			?peers_to_send,
			?relay_parent,
			statement = ?stored.statement,
			"Sending statement",
		);
		ctx.send_message(AllMessages::NetworkBridge(NetworkBridgeMessage::SendValidationMessage(
			peers_to_send.iter().map(|(p, _)| p.clone()).collect(),
			payload,
		))).await;
	}

	peers_to_send.into_iter().filter_map(|(peer, needs_dependent)| if needs_dependent {
		Some(peer)
	} else {
		None
	}).collect()
}

/// Send all statements about a given candidate hash to a peer.
#[tracing::instrument(level = "trace", skip(peer_data, ctx, active_head, metrics), fields(subsystem = LOG_TARGET))]
async fn send_statements_about(
	peer: PeerId,
	peer_data: &mut PeerData,
	ctx: &mut impl SubsystemContext<Message = StatementDistributionMessage>,
	relay_parent: Hash,
	candidate_hash: CandidateHash,
	active_head: &ActiveHeadData,
	metrics: &Metrics,
) {
	for statement in active_head.statements_about(candidate_hash) {
		let fingerprint = statement.fingerprint();
		if !peer_data.can_send(&relay_parent, &fingerprint) {
			continue;
		}
		peer_data.send(&relay_parent, &fingerprint);
		let payload = statement_message(
			relay_parent,
			statement.statement.clone(),
		);

		tracing::trace!(
			target: LOG_TARGET,
			?peer,
			?relay_parent,
			?candidate_hash,
			statement = ?statement.statement,
			"Sending statement",
		);
		ctx.send_message(AllMessages::NetworkBridge(
			NetworkBridgeMessage::SendValidationMessage(vec![peer.clone()], payload)
		)).await;

		metrics.on_statement_distributed();
	}
}

/// Send all statements at a given relay-parent to a peer.
#[tracing::instrument(level = "trace", skip(peer_data, ctx, active_head, metrics), fields(subsystem = LOG_TARGET))]
async fn send_statements(
	peer: PeerId,
	peer_data: &mut PeerData,
	ctx: &mut impl SubsystemContext<Message = StatementDistributionMessage>,
	relay_parent: Hash,
	active_head: &ActiveHeadData,
	metrics: &Metrics,
) {
	for statement in active_head.statements() {
		let fingerprint = statement.fingerprint();
		if !peer_data.can_send(&relay_parent, &fingerprint) {
			continue;
		}
		peer_data.send(&relay_parent, &fingerprint);
		let payload = statement_message(
			relay_parent,
			statement.statement.clone(),
		);

		tracing::trace!(
			target: LOG_TARGET,
			?peer,
			?relay_parent,
			statement = ?statement.statement,
			"Sending statement"
		);
		ctx.send_message(AllMessages::NetworkBridge(
			NetworkBridgeMessage::SendValidationMessage(vec![peer.clone()], payload)
		)).await;

		metrics.on_statement_distributed();
	}
}

async fn report_peer(
	ctx: &mut impl SubsystemContext,
	peer: PeerId,
	rep: Rep,
) {
	ctx.send_message(AllMessages::NetworkBridge(
		NetworkBridgeMessage::ReportPeer(peer, rep)
	)).await
}

// Handle an incoming wire message. Returns a reference to a newly-stored statement
// if we were not already aware of it, along with the corresponding relay-parent.
//
// This function checks the signature and ensures the statement is compatible with our
// view. It also notifies candidate backing if the statement was previously unknown.
#[tracing::instrument(level = "trace", skip(peer_data, ctx, active_heads, metrics), fields(subsystem = LOG_TARGET))]
async fn handle_incoming_message<'a>(
	peer: PeerId,
	peer_data: &mut PeerData,
	active_heads: &'a mut HashMap<Hash, ActiveHeadData>,
	ctx: &mut impl SubsystemContext<Message = StatementDistributionMessage>,
	message: protocol_v1::StatementDistributionMessage,
	metrics: &Metrics,
) -> Option<(Hash, &'a StoredStatement)> {
	let (relay_parent, statement) = match message {
		protocol_v1::StatementDistributionMessage::Statement(r, s) => (r, s),
	};

	let active_head = match active_heads.get_mut(&relay_parent) {
		Some(h) => h,
		None => {
			tracing::debug!(
				target: LOG_TARGET,
				?peer,
				?relay_parent,
				"Unknown (or outdated) relay parent"
			);
			report_peer(ctx, peer, COST_UNEXPECTED_STATEMENT).await;
			return None;
		}
	};

	let candidate_hash = statement.payload().candidate_hash();
	let handle_incoming_span = active_head.span.child("handle-incoming")
		.with_candidate(candidate_hash)
		.with_peer_id(&peer);

	let fingerprint = (statement.payload().to_compact(), statement.validator_index());
	let max_message_count = active_head.validators.len() * 2;

	// perform only basic checks before verifying the signature
	// as it's more computationally heavy
	if let Err(rep) = peer_data.check_can_receive(&relay_parent, &fingerprint, max_message_count) {
		tracing::debug!(
			target: LOG_TARGET,
			?peer,
			?statement,
			?rep,
			"Error inserting received statement"
		);
		report_peer(ctx, peer, rep).await;
		return None;
	}

	match active_head.check_useful_or_unknown(statement.clone()) {
		Ok(()) => {},
		Err(DeniedStatement::NotUseful) => {
			return None;
		}
		Err(DeniedStatement::UsefulButKnown) => {
			report_peer(ctx, peer, BENEFIT_VALID_STATEMENT).await;
			return None;
		}
	}

	// check the signature on the statement.
	if let Err(()) = check_statement_signature(&active_head, relay_parent, &statement) {
		tracing::debug!(
			target: LOG_TARGET,
			?peer,
			?statement,
			"Invalid statement signature"
		);
		report_peer(ctx, peer, COST_INVALID_SIGNATURE).await;
		return None;
	}

	// Ensure the statement is stored in the peer data.
	//
	// Note that if the peer is sending us something that is not within their view,
	// it will not be kept within their log.
	match peer_data.receive(&relay_parent, &fingerprint, max_message_count) {
<<<<<<< HEAD
		Err(rep) => {
			tracing::debug!(
				target: LOG_TARGET,
				?peer,
				?statement,
				?rep,
				"Error inserting received statement"
			);
			report_peer(ctx, peer, rep).await;
			return None;
=======
		Err(_) => {
			unreachable!("checked in `check_can_receive` above; qed");
>>>>>>> 18e3d35d
		}
		Ok(true) => {
			tracing::trace!(
				target: LOG_TARGET,
				?peer,
				?statement,
				"Statement accepted"
			);
			// Send the peer all statements concerning the candidate that we have,
			// since it appears to have just learned about the candidate.
			send_statements_about(
				peer.clone(),
				peer_data,
				ctx,
				relay_parent,
				candidate_hash,
				&*active_head,
				metrics,
			).await;
		}
		Ok(false) => {}
	}

	// Note: `peer_data.receive` already ensures that the statement is not an unbounded equivocation
	// or unpinned to a seconded candidate. So it is safe to place it into the storage.
	match active_head.note_statement(statement) {
		NotedStatement::NotUseful |
		NotedStatement::UsefulButKnown => {
			unreachable!("checked in `is_useful_or_unknown` above; qed");
		}
		NotedStatement::Fresh(statement) => {
			report_peer(ctx, peer, BENEFIT_VALID_STATEMENT_FIRST).await;

			let mut _span = handle_incoming_span.child("notify-backing");

			// When we receive a new message from a peer, we forward it to the
			// candidate backing subsystem.
			let message = AllMessages::CandidateBacking(
				CandidateBackingMessage::Statement(relay_parent, statement.statement.clone())
			);
			ctx.send_message(message).await;

			Some((relay_parent, statement))
		}
	}
}

/// Update a peer's view. Sends all newly unlocked statements based on the previous
#[tracing::instrument(level = "trace", skip(peer_data, ctx, active_heads, metrics), fields(subsystem = LOG_TARGET))]
async fn update_peer_view_and_send_unlocked(
	peer: PeerId,
	peer_data: &mut PeerData,
	ctx: &mut impl SubsystemContext<Message = StatementDistributionMessage>,
	active_heads: &HashMap<Hash, ActiveHeadData>,
	new_view: View,
	metrics: &Metrics,
) {
	let old_view = std::mem::replace(&mut peer_data.view, new_view);

	// Remove entries for all relay-parents in the old view but not the new.
	for removed in old_view.difference(&peer_data.view) {
		let _ = peer_data.view_knowledge.remove(removed);
	}

	// Add entries for all relay-parents in the new view but not the old.
	// Furthermore, send all statements we have for those relay parents.
	let new_view = peer_data.view.difference(&old_view).copied().collect::<Vec<_>>();
	for new in new_view.iter().copied() {
		peer_data.view_knowledge.insert(new, Default::default());

		if let Some(active_head) = active_heads.get(&new) {
			send_statements(
				peer.clone(),
				peer_data,
				ctx,
				new,
				active_head,
				metrics,
			).await;
		}
	}
}

#[tracing::instrument(level = "trace", skip(peers, active_heads, ctx, metrics), fields(subsystem = LOG_TARGET))]
async fn handle_network_update(
	peers: &mut HashMap<PeerId, PeerData>,
	active_heads: &mut HashMap<Hash, ActiveHeadData>,
	ctx: &mut impl SubsystemContext<Message = StatementDistributionMessage>,
	update: NetworkBridgeEvent<protocol_v1::StatementDistributionMessage>,
	metrics: &Metrics,
) {
	match update {
		NetworkBridgeEvent::PeerConnected(peer, role) => {
			tracing::trace!(
				target: LOG_TARGET,
				?peer,
				?role,
				"Peer connected",
			);
			peers.insert(peer, PeerData {
				view: Default::default(),
				view_knowledge: Default::default(),
			});
		}
		NetworkBridgeEvent::PeerDisconnected(peer) => {
			tracing::trace!(
				target: LOG_TARGET,
				?peer,
				"Peer disconnected",
			);
			peers.remove(&peer);
		}
		NetworkBridgeEvent::PeerMessage(peer, message) => {
			let handled_incoming = match peers.get_mut(&peer) {
				Some(data) => {
					handle_incoming_message(
						peer,
						data,
						active_heads,
						ctx,
						message,
						metrics,
					).await
				}
				None => None,
			};

			// if we got a fresh message, we need to circulate it to all peers.
			if let Some((relay_parent, statement)) = handled_incoming {
				// we can ignore the set of peers who this function returns as now expecting
				// dependent statements.
				//
				// we have the invariant in this subsystem that we never store a `Valid` or `Invalid`
				// statement before a `Seconded` statement. `Seconded` statements are the only ones
				// that require dependents. Thus, if this is a `Seconded` statement for a candidate we
				// were not aware of before, we cannot have any dependent statements from the candidate.
				let _ = circulate_statement(
					peers,
					ctx,
					relay_parent,
					statement,
				).await;
			}
		}
		NetworkBridgeEvent::PeerViewChange(peer, view) => {
			tracing::trace!(
				target: LOG_TARGET,
				?peer,
				?view,
				"Peer view change",
			);
			match peers.get_mut(&peer) {
				Some(data) => {
					update_peer_view_and_send_unlocked(
						peer,
						data,
						ctx,
						&*active_heads,
						view,
						metrics,
					).await
				}
				None => (),
			}
		}
		NetworkBridgeEvent::OurViewChange(_view) => {
			// handled by `ActiveLeavesUpdate`
		}
	}

}

impl StatementDistribution {
	#[tracing::instrument(skip(self, ctx), fields(subsystem = LOG_TARGET))]
	async fn run(
		self,
		mut ctx: impl SubsystemContext<Message = StatementDistributionMessage>,
	) -> SubsystemResult<()> {
		let mut peers: HashMap<PeerId, PeerData> = HashMap::new();
		let mut active_heads: HashMap<Hash, ActiveHeadData> = HashMap::new();
		let metrics = self.metrics;

		loop {
			let message = ctx.recv().await?;
			match message {
				FromOverseer::Signal(OverseerSignal::ActiveLeaves(ActiveLeavesUpdate { activated, deactivated })) => {
					let _timer = metrics.time_active_leaves_update();

					for activated in activated {
						let relay_parent = activated.hash;
						let span = PerLeafSpan::new(activated.span, "statement-distribution");
						tracing::trace!(
							target: LOG_TARGET,
							hash = ?relay_parent,
							"New active leaf",
						);

						let (validators, session_index) = {
							let (val_tx, val_rx) = oneshot::channel();
							let (session_tx, session_rx) = oneshot::channel();

							let val_message = AllMessages::RuntimeApi(
								RuntimeApiMessage::Request(
									relay_parent,
									RuntimeApiRequest::Validators(val_tx),
								),
							);
							let session_message = AllMessages::RuntimeApi(
								RuntimeApiMessage::Request(
									relay_parent,
									RuntimeApiRequest::SessionIndexForChild(session_tx),
								),
							);

							ctx.send_messages(
								std::iter::once(val_message).chain(std::iter::once(session_message))
							).await;

							match (val_rx.await?, session_rx.await?) {
								(Ok(v), Ok(s)) => (v, s),
								(Err(e), _) | (_, Err(e)) => {
									tracing::warn!(
										target: LOG_TARGET,
										err = ?e,
										"Failed to fetch runtime API data for active leaf",
									);

									// Lacking this bookkeeping might make us behave funny, although
									// not in any slashable way. But we shouldn't take down the node
									// on what are likely spurious runtime API errors.
									continue;
								}
							}
						};

						active_heads.entry(relay_parent)
							.or_insert(ActiveHeadData::new(validators, session_index, span));
					}

					active_heads.retain(|h, _| {
						let live = !deactivated.contains(h);
						if !live {
							tracing::trace!(
								target: LOG_TARGET,
								hash = ?h,
								"Deactivating leaf",
							);
						}
						live
					});
				}
				FromOverseer::Signal(OverseerSignal::BlockFinalized(..)) => {
					// do nothing
				}
				FromOverseer::Signal(OverseerSignal::Conclude) => break,
				FromOverseer::Communication { msg } => match msg {
					StatementDistributionMessage::Share(relay_parent, statement) => {
						let _timer = metrics.time_share();

						circulate_statement_and_dependents(
							&mut peers,
							&mut active_heads,
							&mut ctx,
							relay_parent,
							statement,
							&metrics,
						).await;
					}
					StatementDistributionMessage::NetworkBridgeUpdateV1(event) => {
						let _timer = metrics.time_network_bridge_update_v1();

						handle_network_update(
							&mut peers,
							&mut active_heads,
							&mut ctx,
							event,
							&metrics,
						).await;
					}
				}
			}
		}
		Ok(())
	}
}

#[derive(Clone)]
struct MetricsInner {
	statements_distributed: prometheus::Counter<prometheus::U64>,
	active_leaves_update: prometheus::Histogram,
	share: prometheus::Histogram,
	network_bridge_update_v1: prometheus::Histogram,
}

/// Statement Distribution metrics.
#[derive(Default, Clone)]
pub struct Metrics(Option<MetricsInner>);

impl Metrics {
	fn on_statement_distributed(&self) {
		if let Some(metrics) = &self.0 {
			metrics.statements_distributed.inc();
		}
	}

	/// Provide a timer for `active_leaves_update` which observes on drop.
	fn time_active_leaves_update(&self) -> Option<metrics::prometheus::prometheus::HistogramTimer> {
		self.0.as_ref().map(|metrics| metrics.active_leaves_update.start_timer())
	}

	/// Provide a timer for `share` which observes on drop.
	fn time_share(&self) -> Option<metrics::prometheus::prometheus::HistogramTimer> {
		self.0.as_ref().map(|metrics| metrics.share.start_timer())
	}

	/// Provide a timer for `network_bridge_update_v1` which observes on drop.
	fn time_network_bridge_update_v1(&self) -> Option<metrics::prometheus::prometheus::HistogramTimer> {
		self.0.as_ref().map(|metrics| metrics.network_bridge_update_v1.start_timer())
	}
}

impl metrics::Metrics for Metrics {
	fn try_register(registry: &prometheus::Registry) -> std::result::Result<Self, prometheus::PrometheusError> {
		let metrics = MetricsInner {
			statements_distributed: prometheus::register(
				prometheus::Counter::new(
					"parachain_statements_distributed_total",
					"Number of candidate validity statements distributed to other peers."
				)?,
				registry,
			)?,
			active_leaves_update: prometheus::register(
				prometheus::Histogram::with_opts(
					prometheus::HistogramOpts::new(
						"parachain_statement_distribution_active_leaves_update",
						"Time spent within `statement_distribution::active_leaves_update`",
					)
				)?,
				registry,
			)?,
			share: prometheus::register(
				prometheus::Histogram::with_opts(
					prometheus::HistogramOpts::new(
						"parachain_statement_distribution_share",
						"Time spent within `statement_distribution::share`",
					)
				)?,
				registry,
			)?,
			network_bridge_update_v1: prometheus::register(
				prometheus::Histogram::with_opts(
					prometheus::HistogramOpts::new(
						"parachain_statement_distribution_network_bridge_update_v1",
						"Time spent within `statement_distribution::network_bridge_update_v1`",
					)
				)?,
				registry,
			)?,
		};
		Ok(Metrics(Some(metrics)))
	}
}

#[cfg(test)]
mod tests {
	use super::*;
	use std::sync::Arc;
	use sp_keyring::Sr25519Keyring;
	use sp_application_crypto::AppKey;
	use polkadot_node_primitives::Statement;
	use polkadot_primitives::v1::CommittedCandidateReceipt;
	use assert_matches::assert_matches;
	use futures::executor::{self, block_on};
	use sp_keystore::{CryptoStore, SyncCryptoStorePtr, SyncCryptoStore};
	use sc_keystore::LocalKeystore;
	use polkadot_node_network_protocol::{view, ObservedRole};
	use polkadot_subsystem::{jaeger, ActivatedLeaf};

	#[test]
	fn active_head_accepts_only_2_seconded_per_validator() {
		let validators = vec![
			Sr25519Keyring::Alice.public().into(),
			Sr25519Keyring::Bob.public().into(),
			Sr25519Keyring::Charlie.public().into(),
		];
		let parent_hash: Hash = [1; 32].into();

		let session_index = 1;
		let signing_context = SigningContext {
			parent_hash,
			session_index,
		};

		let candidate_a = {
			let mut c = CommittedCandidateReceipt::default();
			c.descriptor.relay_parent = parent_hash;
			c.descriptor.para_id = 1.into();
			c
		};

		let candidate_b = {
			let mut c = CommittedCandidateReceipt::default();
			c.descriptor.relay_parent = parent_hash;
			c.descriptor.para_id = 2.into();
			c
		};

		let candidate_c = {
			let mut c = CommittedCandidateReceipt::default();
			c.descriptor.relay_parent = parent_hash;
			c.descriptor.para_id = 3.into();
			c
		};

		let mut head_data = ActiveHeadData::new(
			validators,
			session_index,
			PerLeafSpan::new(Arc::new(jaeger::Span::Disabled), "test"),
		);

		let keystore: SyncCryptoStorePtr = Arc::new(LocalKeystore::in_memory());
		let alice_public = SyncCryptoStore::sr25519_generate_new(
			&*keystore, ValidatorId::ID, Some(&Sr25519Keyring::Alice.to_seed())
		).unwrap();
		let bob_public = SyncCryptoStore::sr25519_generate_new(
			&*keystore, ValidatorId::ID, Some(&Sr25519Keyring::Bob.to_seed())
		).unwrap();

		// note A
		let a_seconded_val_0 = block_on(SignedFullStatement::sign(
			&keystore,
			Statement::Seconded(candidate_a.clone()),
			&signing_context,
			ValidatorIndex(0),
			&alice_public.into(),
		)).ok().flatten().expect("should be signed");
		assert!(head_data.check_useful_or_unknown(a_seconded_val_0.clone()).is_ok());
		let noted = head_data.note_statement(a_seconded_val_0.clone());

		assert_matches!(noted, NotedStatement::Fresh(_));

		// note A (duplicate)
		assert_eq!(
			head_data.check_useful_or_unknown(a_seconded_val_0.clone()),
			Err(DeniedStatement::UsefulButKnown),
		);
		let noted = head_data.note_statement(a_seconded_val_0);

		assert_matches!(noted, NotedStatement::UsefulButKnown);

		// note B
		let statement = block_on(SignedFullStatement::sign(
			&keystore,
			Statement::Seconded(candidate_b.clone()),
			&signing_context,
			ValidatorIndex(0),
			&alice_public.into(),
		)).ok().flatten().expect("should be signed");
		assert!(head_data.check_useful_or_unknown(statement.clone()).is_ok());
		let noted = head_data.note_statement(statement);
		assert_matches!(noted, NotedStatement::Fresh(_));

		// note C (beyond 2 - ignored)
		let statement = block_on(SignedFullStatement::sign(
			&keystore,
			Statement::Seconded(candidate_c.clone()),
			&signing_context,
			ValidatorIndex(0),
			&alice_public.into(),
		)).ok().flatten().expect("should be signed");
		assert_eq!(
			head_data.check_useful_or_unknown(statement.clone()),
			Err(DeniedStatement::NotUseful),
		);
		let noted = head_data.note_statement(statement);
		assert_matches!(noted, NotedStatement::NotUseful);

		// note B (new validator)
		let statement = block_on(SignedFullStatement::sign(
			&keystore,
			Statement::Seconded(candidate_b.clone()),
			&signing_context,
			ValidatorIndex(1),
			&bob_public.into(),
		)).ok().flatten().expect("should be signed");
		assert!(head_data.check_useful_or_unknown(statement.clone()).is_ok());
		let noted = head_data.note_statement(statement);
		assert_matches!(noted, NotedStatement::Fresh(_));

		// note C (new validator)
		let statement = block_on(SignedFullStatement::sign(
			&keystore,
			Statement::Seconded(candidate_c.clone()),
			&signing_context,
			ValidatorIndex(1),
			&bob_public.into(),
		)).ok().flatten().expect("should be signed");
		assert!(head_data.check_useful_or_unknown(statement.clone()).is_ok());
		let noted = head_data.note_statement(statement);
		assert_matches!(noted, NotedStatement::Fresh(_));
	}

	#[test]
	fn note_local_works() {
		let hash_a = CandidateHash([1; 32].into());
		let hash_b = CandidateHash([2; 32].into());

		let mut per_peer_tracker = VcPerPeerTracker::default();
		per_peer_tracker.note_local(hash_a.clone());
		per_peer_tracker.note_local(hash_b.clone());

		assert!(per_peer_tracker.local_observed.contains(&hash_a));
		assert!(per_peer_tracker.local_observed.contains(&hash_b));

		assert!(!per_peer_tracker.remote_observed.contains(&hash_a));
		assert!(!per_peer_tracker.remote_observed.contains(&hash_b));
	}

	#[test]
	fn note_remote_works() {
		let hash_a = CandidateHash([1; 32].into());
		let hash_b = CandidateHash([2; 32].into());
		let hash_c = CandidateHash([3; 32].into());

		let mut per_peer_tracker = VcPerPeerTracker::default();
		assert!(per_peer_tracker.note_remote(hash_a.clone()));
		assert!(per_peer_tracker.note_remote(hash_b.clone()));
		assert!(!per_peer_tracker.note_remote(hash_c.clone()));

		assert!(per_peer_tracker.remote_observed.contains(&hash_a));
		assert!(per_peer_tracker.remote_observed.contains(&hash_b));
		assert!(!per_peer_tracker.remote_observed.contains(&hash_c));

		assert!(!per_peer_tracker.local_observed.contains(&hash_a));
		assert!(!per_peer_tracker.local_observed.contains(&hash_b));
		assert!(!per_peer_tracker.local_observed.contains(&hash_c));
	}

	#[test]
	fn per_peer_relay_parent_knowledge_send() {
		let mut knowledge = PeerRelayParentKnowledge::default();

		let hash_a = CandidateHash([1; 32].into());

		// Sending an un-pinned statement should not work and should have no effect.
		assert!(!knowledge.can_send(&(CompactStatement::Valid(hash_a), ValidatorIndex(0))));
		assert!(!knowledge.known_candidates.contains(&hash_a));
		assert!(knowledge.sent_statements.is_empty());
		assert!(knowledge.received_statements.is_empty());
		assert!(knowledge.seconded_counts.is_empty());
		assert!(knowledge.received_message_count.is_empty());

		// Make the peer aware of the candidate.
		assert_eq!(knowledge.send(&(CompactStatement::Seconded(hash_a), ValidatorIndex(0))), true);
		assert_eq!(knowledge.send(&(CompactStatement::Seconded(hash_a), ValidatorIndex(1))), false);
		assert!(knowledge.known_candidates.contains(&hash_a));
		assert_eq!(knowledge.sent_statements.len(), 2);
		assert!(knowledge.received_statements.is_empty());
		assert_eq!(knowledge.seconded_counts.len(), 2);
		assert!(knowledge.received_message_count.get(&hash_a).is_none());

		// And now it should accept the dependent message.
		assert_eq!(knowledge.send(&(CompactStatement::Valid(hash_a), ValidatorIndex(0))), false);
		assert!(knowledge.known_candidates.contains(&hash_a));
		assert_eq!(knowledge.sent_statements.len(), 3);
		assert!(knowledge.received_statements.is_empty());
		assert_eq!(knowledge.seconded_counts.len(), 2);
		assert!(knowledge.received_message_count.get(&hash_a).is_none());
	}

	#[test]
	fn cant_send_after_receiving() {
		let mut knowledge = PeerRelayParentKnowledge::default();

		let hash_a = CandidateHash([1; 32].into());
		assert!(knowledge.check_can_receive(&(CompactStatement::Seconded(hash_a), ValidatorIndex(0)), 3).is_ok());
		assert!(knowledge.receive(&(CompactStatement::Seconded(hash_a), ValidatorIndex(0)), 3).unwrap());
		assert!(!knowledge.can_send(&(CompactStatement::Seconded(hash_a), ValidatorIndex(0))));
	}

	#[test]
	fn per_peer_relay_parent_knowledge_receive() {
		let mut knowledge = PeerRelayParentKnowledge::default();

		let hash_a = CandidateHash([1; 32].into());

		assert_eq!(
			knowledge.check_can_receive(&(CompactStatement::Valid(hash_a), ValidatorIndex(0)), 3),
			Err(COST_UNEXPECTED_STATEMENT),
		);
		assert_eq!(
			knowledge.receive(&(CompactStatement::Valid(hash_a), ValidatorIndex(0)), 3),
			Err(COST_UNEXPECTED_STATEMENT),
		);

		assert!(knowledge.check_can_receive(&(CompactStatement::Seconded(hash_a), ValidatorIndex(0)), 3).is_ok());
		assert_eq!(
			knowledge.receive(&(CompactStatement::Seconded(hash_a), ValidatorIndex(0)), 3),
			Ok(true),
		);

		// Push statements up to the flood limit.
		assert!(knowledge.check_can_receive(&(CompactStatement::Valid(hash_a), ValidatorIndex(1)), 3).is_ok());
		assert_eq!(
			knowledge.receive(&(CompactStatement::Valid(hash_a), ValidatorIndex(1)), 3),
			Ok(false),
		);

		assert!(knowledge.known_candidates.contains(&hash_a));
		assert_eq!(*knowledge.received_message_count.get(&hash_a).unwrap(), 2);

		assert!(knowledge.check_can_receive(&(CompactStatement::Valid(hash_a), ValidatorIndex(2)), 3).is_ok());
		assert_eq!(
			knowledge.receive(&(CompactStatement::Valid(hash_a), ValidatorIndex(2)), 3),
			Ok(false),
		);

		assert_eq!(*knowledge.received_message_count.get(&hash_a).unwrap(), 3);

		assert_eq!(
			knowledge.check_can_receive(&(CompactStatement::Valid(hash_a), ValidatorIndex(7)), 3),
			Err(COST_APPARENT_FLOOD),
		);
		assert_eq!(
			knowledge.receive(&(CompactStatement::Valid(hash_a), ValidatorIndex(7)), 3),
			Err(COST_APPARENT_FLOOD),
		);

		assert_eq!(*knowledge.received_message_count.get(&hash_a).unwrap(), 3);
		assert_eq!(knowledge.received_statements.len(), 3); // number of prior `Ok`s.

		// Now make sure that the seconding limit is respected.
		let hash_b = CandidateHash([2; 32].into());
		let hash_c = CandidateHash([3; 32].into());

		assert!(knowledge.check_can_receive(&(CompactStatement::Seconded(hash_b), ValidatorIndex(0)), 3).is_ok());
		assert_eq!(
			knowledge.receive(&(CompactStatement::Seconded(hash_b), ValidatorIndex(0)), 3),
			Ok(true),
		);

		assert_eq!(
			knowledge.check_can_receive(&(CompactStatement::Seconded(hash_c), ValidatorIndex(0)), 3),
			Err(COST_UNEXPECTED_STATEMENT),
		);
		assert_eq!(
			knowledge.receive(&(CompactStatement::Seconded(hash_c), ValidatorIndex(0)), 3),
			Err(COST_UNEXPECTED_STATEMENT),
		);

		// Last, make sure that already-known statements are disregarded.
		assert_eq!(
			knowledge.check_can_receive(&(CompactStatement::Valid(hash_a), ValidatorIndex(2)), 3),
			Err(COST_DUPLICATE_STATEMENT),
		);
		assert_eq!(
			knowledge.receive(&(CompactStatement::Valid(hash_a), ValidatorIndex(2)), 3),
			Err(COST_DUPLICATE_STATEMENT),
		);

		assert_eq!(
			knowledge.check_can_receive(&(CompactStatement::Seconded(hash_b), ValidatorIndex(0)), 3),
			Err(COST_DUPLICATE_STATEMENT),
		);
		assert_eq!(
			knowledge.receive(&(CompactStatement::Seconded(hash_b), ValidatorIndex(0)), 3),
			Err(COST_DUPLICATE_STATEMENT),
		);
	}

	#[test]
	fn peer_view_update_sends_messages() {
		let hash_a = Hash::repeat_byte(1);
		let hash_b = Hash::repeat_byte(2);
		let hash_c = Hash::repeat_byte(3);

		let candidate = {
			let mut c = CommittedCandidateReceipt::default();
			c.descriptor.relay_parent = hash_c;
			c.descriptor.para_id = 1.into();
			c
		};
		let candidate_hash = candidate.hash();

		let old_view = view![hash_a, hash_b];
		let new_view = view![hash_b, hash_c];

		let mut active_heads = HashMap::new();
		let validators = vec![
			Sr25519Keyring::Alice.public().into(),
			Sr25519Keyring::Bob.public().into(),
			Sr25519Keyring::Charlie.public().into(),
		];

		let session_index = 1;
		let signing_context = SigningContext {
			parent_hash: hash_c,
			session_index,
		};

		let keystore: SyncCryptoStorePtr = Arc::new(LocalKeystore::in_memory());

		let alice_public = SyncCryptoStore::sr25519_generate_new(
			&*keystore, ValidatorId::ID, Some(&Sr25519Keyring::Alice.to_seed())
		).unwrap();
		let bob_public = SyncCryptoStore::sr25519_generate_new(
			&*keystore, ValidatorId::ID, Some(&Sr25519Keyring::Bob.to_seed())
		).unwrap();
		let charlie_public = SyncCryptoStore::sr25519_generate_new(
			&*keystore, ValidatorId::ID, Some(&Sr25519Keyring::Charlie.to_seed())
		).unwrap();

		let new_head_data = {
			let mut data = ActiveHeadData::new(
				validators,
				session_index,
				PerLeafSpan::new(Arc::new(jaeger::Span::Disabled), "test"),
			);

			let statement = block_on(SignedFullStatement::sign(
				&keystore,
				Statement::Seconded(candidate.clone()),
				&signing_context,
				ValidatorIndex(0),
				&alice_public.into(),
			)).ok().flatten().expect("should be signed");
			assert!(data.check_useful_or_unknown(statement.clone()).is_ok());
			let noted = data.note_statement(statement);

			assert_matches!(noted, NotedStatement::Fresh(_));

			let statement = block_on(SignedFullStatement::sign(
				&keystore,
				Statement::Valid(candidate_hash),
				&signing_context,
				ValidatorIndex(1),
				&bob_public.into(),
			)).ok().flatten().expect("should be signed");
			assert!(data.check_useful_or_unknown(statement.clone()).is_ok());
			let noted = data.note_statement(statement);

			assert_matches!(noted, NotedStatement::Fresh(_));

			let statement = block_on(SignedFullStatement::sign(
				&keystore,
				Statement::Valid(candidate_hash),
				&signing_context,
				ValidatorIndex(2),
				&charlie_public.into(),
			)).ok().flatten().expect("should be signed");
			assert!(data.check_useful_or_unknown(statement.clone()).is_ok());
			let noted = data.note_statement(statement);
			assert_matches!(noted, NotedStatement::Fresh(_));

			data
		};

		active_heads.insert(hash_c, new_head_data);

		let mut peer_data = PeerData {
			view: old_view,
			view_knowledge: {
				let mut k = HashMap::new();

				k.insert(hash_a, Default::default());
				k.insert(hash_b, Default::default());

				k
			},
		};

		let pool = sp_core::testing::TaskExecutor::new();
		let (mut ctx, mut handle) = polkadot_node_subsystem_test_helpers::make_subsystem_context(pool);
		let peer = PeerId::random();

		executor::block_on(async move {
			update_peer_view_and_send_unlocked(
				peer.clone(),
				&mut peer_data,
				&mut ctx,
				&active_heads,
				new_view.clone(),
				&Default::default(),
			).await;

			assert_eq!(peer_data.view, new_view);
			assert!(!peer_data.view_knowledge.contains_key(&hash_a));
			assert!(peer_data.view_knowledge.contains_key(&hash_b));

			let c_knowledge = peer_data.view_knowledge.get(&hash_c).unwrap();

			assert!(c_knowledge.known_candidates.contains(&candidate_hash));
			assert!(c_knowledge.sent_statements.contains(
				&(CompactStatement::Seconded(candidate_hash), ValidatorIndex(0))
			));
			assert!(c_knowledge.sent_statements.contains(
				&(CompactStatement::Valid(candidate_hash), ValidatorIndex(1))
			));
			assert!(c_knowledge.sent_statements.contains(
				&(CompactStatement::Valid(candidate_hash), ValidatorIndex(2))
			));

			// now see if we got the 3 messages from the active head data.
			let active_head = active_heads.get(&hash_c).unwrap();

			// semi-fragile because hashmap iterator ordering is undefined, but in practice
			// it will not change between runs of the program.
			for statement in active_head.statements_about(candidate_hash) {
				let message = handle.recv().await;
				let expected_to = vec![peer.clone()];
				let expected_payload
					= statement_message(hash_c, statement.statement.clone());

				assert_matches!(
					message,
					AllMessages::NetworkBridge(NetworkBridgeMessage::SendValidationMessage(
						to,
						payload,
					)) => {
						assert_eq!(to, expected_to);
						assert_eq!(payload, expected_payload)
					}
				)
			}
		});
	}

	#[test]
	fn circulated_statement_goes_to_all_peers_with_view() {
		let hash_a = Hash::repeat_byte(1);
		let hash_b = Hash::repeat_byte(2);
		let hash_c = Hash::repeat_byte(3);

		let candidate = {
			let mut c = CommittedCandidateReceipt::default();
			c.descriptor.relay_parent = hash_b;
			c.descriptor.para_id = 1.into();
			c
		};

		let peer_a = PeerId::random();
		let peer_b = PeerId::random();
		let peer_c = PeerId::random();

		let peer_a_view = view![hash_a];
		let peer_b_view = view![hash_a, hash_b];
		let peer_c_view = view![hash_b, hash_c];

		let session_index = 1;

		let peer_data_from_view = |view: View| PeerData {
			view: view.clone(),
			view_knowledge: view.iter().map(|v| (v.clone(), Default::default())).collect(),
		};

		let mut peer_data: HashMap<_, _> = vec![
			(peer_a.clone(), peer_data_from_view(peer_a_view)),
			(peer_b.clone(), peer_data_from_view(peer_b_view)),
			(peer_c.clone(), peer_data_from_view(peer_c_view)),
		].into_iter().collect();

		let pool = sp_core::testing::TaskExecutor::new();
		let (mut ctx, mut handle) = polkadot_node_subsystem_test_helpers::make_subsystem_context(pool);

		executor::block_on(async move {
			let statement = {
				let signing_context = SigningContext {
					parent_hash: hash_b,
					session_index,
				};

				let keystore: SyncCryptoStorePtr = Arc::new(LocalKeystore::in_memory());
				let alice_public = CryptoStore::sr25519_generate_new(
					&*keystore, ValidatorId::ID, Some(&Sr25519Keyring::Alice.to_seed())
				).await.unwrap();

				let statement = SignedFullStatement::sign(
					&keystore,
					Statement::Seconded(candidate),
					&signing_context,
					ValidatorIndex(0),
					&alice_public.into(),
				).await.ok().flatten().expect("should be signed");

				StoredStatement {
					comparator: StoredStatementComparator {
						compact: statement.payload().to_compact(),
						validator_index: ValidatorIndex(0),
						signature: statement.signature().clone()
					},
					statement,
				}
			};

			let needs_dependents = circulate_statement(
				&mut peer_data,
				&mut ctx,
				hash_b,
				&statement,
			).await;

			{
				assert_eq!(needs_dependents.len(), 2);
				assert!(needs_dependents.contains(&peer_b));
				assert!(needs_dependents.contains(&peer_c));
			}

			let fingerprint = (statement.compact().clone(), ValidatorIndex(0));

			assert!(
				peer_data.get(&peer_b).unwrap()
				.view_knowledge.get(&hash_b).unwrap()
				.sent_statements.contains(&fingerprint),
			);

			assert!(
				peer_data.get(&peer_c).unwrap()
				.view_knowledge.get(&hash_b).unwrap()
				.sent_statements.contains(&fingerprint),
			);

			let message = handle.recv().await;
			assert_matches!(
				message,
				AllMessages::NetworkBridge(NetworkBridgeMessage::SendValidationMessage(
					to,
					payload,
				)) => {
					assert_eq!(to.len(), 2);
					assert!(to.contains(&peer_b));
					assert!(to.contains(&peer_c));

					assert_eq!(
						payload,
						statement_message(hash_b, statement.statement.clone()),
					);
				}
			)
		});
	}

	#[test]
	fn receiving_from_one_sends_to_another_and_to_candidate_backing() {
		let hash_a = Hash::repeat_byte(1);

		let candidate = {
			let mut c = CommittedCandidateReceipt::default();
			c.descriptor.relay_parent = hash_a;
			c.descriptor.para_id = 1.into();
			c
		};

		let peer_a = PeerId::random();
		let peer_b = PeerId::random();

		let validators = vec![
			Sr25519Keyring::Alice.public().into(),
			Sr25519Keyring::Bob.public().into(),
			Sr25519Keyring::Charlie.public().into(),
		];

		let session_index = 1;

		let pool = sp_core::testing::TaskExecutor::new();
		let (ctx, mut handle) = polkadot_node_subsystem_test_helpers::make_subsystem_context(pool);

		let bg = async move {
			let s = StatementDistribution { metrics: Default::default() };
			s.run(ctx).await.unwrap();
		};

		let test_fut = async move {
			// register our active heads.
			handle.send(FromOverseer::Signal(OverseerSignal::ActiveLeaves(ActiveLeavesUpdate {
				activated: vec![ActivatedLeaf {
					hash: hash_a,
					number: 1,
					span: Arc::new(jaeger::Span::Disabled),
				}].into(),
				deactivated: vec![].into(),
			}))).await;

			assert_matches!(
				handle.recv().await,
				AllMessages::RuntimeApi(
					RuntimeApiMessage::Request(r, RuntimeApiRequest::Validators(tx))
				)
					if r == hash_a
				=> {
					let _ = tx.send(Ok(validators));
				}
			);

			assert_matches!(
				handle.recv().await,
				AllMessages::RuntimeApi(
					RuntimeApiMessage::Request(r, RuntimeApiRequest::SessionIndexForChild(tx))
				)
					if r == hash_a
				=> {
					let _ = tx.send(Ok(session_index));
				}
			);

			// notify of peers and view
			handle.send(FromOverseer::Communication {
				msg: StatementDistributionMessage::NetworkBridgeUpdateV1(
					NetworkBridgeEvent::PeerConnected(peer_a.clone(), ObservedRole::Full)
				)
			}).await;

			handle.send(FromOverseer::Communication {
				msg: StatementDistributionMessage::NetworkBridgeUpdateV1(
					NetworkBridgeEvent::PeerConnected(peer_b.clone(), ObservedRole::Full)
				)
			}).await;

			handle.send(FromOverseer::Communication {
				msg: StatementDistributionMessage::NetworkBridgeUpdateV1(
					NetworkBridgeEvent::PeerViewChange(peer_a.clone(), view![hash_a])
				)
			}).await;

			handle.send(FromOverseer::Communication {
				msg: StatementDistributionMessage::NetworkBridgeUpdateV1(
					NetworkBridgeEvent::PeerViewChange(peer_b.clone(), view![hash_a])
				)
			}).await;

			// receive a seconded statement from peer A. it should be propagated onwards to peer B and to
			// candidate backing.
			let statement = {
				let signing_context = SigningContext {
					parent_hash: hash_a,
					session_index,
				};

				let keystore: SyncCryptoStorePtr = Arc::new(LocalKeystore::in_memory());
				let alice_public = CryptoStore::sr25519_generate_new(
					&*keystore, ValidatorId::ID, Some(&Sr25519Keyring::Alice.to_seed())
				).await.unwrap();

				SignedFullStatement::sign(
					&keystore,
					Statement::Seconded(candidate),
					&signing_context,
					ValidatorIndex(0),
					&alice_public.into(),
				).await.ok().flatten().expect("should be signed")
			};

			handle.send(FromOverseer::Communication {
				msg: StatementDistributionMessage::NetworkBridgeUpdateV1(
					NetworkBridgeEvent::PeerMessage(
						peer_a.clone(),
						protocol_v1::StatementDistributionMessage::Statement(hash_a, statement.clone()),
					)
				)
			}).await;

			assert_matches!(
				handle.recv().await,
				AllMessages::NetworkBridge(
					NetworkBridgeMessage::ReportPeer(p, r)
				) if p == peer_a && r == BENEFIT_VALID_STATEMENT_FIRST => {}
			);

			assert_matches!(
				handle.recv().await,
				AllMessages::CandidateBacking(
					CandidateBackingMessage::Statement(r, s)
				) if r == hash_a && s == statement => {}
			);

			assert_matches!(
				handle.recv().await,
				AllMessages::NetworkBridge(
					NetworkBridgeMessage::SendValidationMessage(
						recipients,
						protocol_v1::ValidationProtocol::StatementDistribution(
							protocol_v1::StatementDistributionMessage::Statement(r, s)
						),
					)
				) => {
					assert_eq!(recipients, vec![peer_b.clone()]);
					assert_eq!(r, hash_a);
					assert_eq!(s, statement);
				}
			);
			handle.send(FromOverseer::Signal(OverseerSignal::Conclude)).await;
		};

		futures::pin_mut!(test_fut);
		futures::pin_mut!(bg);

		executor::block_on(future::join(test_fut, bg));
	}
}<|MERGE_RESOLUTION|>--- conflicted
+++ resolved
@@ -993,21 +993,8 @@
 	// Note that if the peer is sending us something that is not within their view,
 	// it will not be kept within their log.
 	match peer_data.receive(&relay_parent, &fingerprint, max_message_count) {
-<<<<<<< HEAD
-		Err(rep) => {
-			tracing::debug!(
-				target: LOG_TARGET,
-				?peer,
-				?statement,
-				?rep,
-				"Error inserting received statement"
-			);
-			report_peer(ctx, peer, rep).await;
-			return None;
-=======
 		Err(_) => {
 			unreachable!("checked in `check_can_receive` above; qed");
->>>>>>> 18e3d35d
 		}
 		Ok(true) => {
 			tracing::trace!(

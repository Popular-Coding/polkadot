--- conflicted
+++ resolved
@@ -7,22 +7,6 @@
 [dependencies]
 serde = { version = "1.0.130", optional = true, features = ["derive"] }
 scale-info = { version = "1.0", default-features = false, features = ["bit-vec", "derive"] }
-<<<<<<< HEAD
-parity-scale-codec = { version = "2.0.0", default-features = false, features = ["bit-vec", "derive"] }
-primitives = { package = "sp-core", git = "https://github.com/paritytech/substrate", default-features = false , branch = "master" }
-inherents = { package = "sp-inherents", git = "https://github.com/paritytech/substrate", default-features = false , branch = "master" }
-application-crypto = { package = "sp-application-crypto", git = "https://github.com/paritytech/substrate", default-features = false , branch = "master" }
-sp-consensus-slots = { git = "https://github.com/paritytech/substrate", default-features = false , branch = "master" }
-sp-keystore = { git = "https://github.com/paritytech/substrate", optional = true , branch = "master" }
-sp-api = { git = "https://github.com/paritytech/substrate", default-features = false , branch = "master" }
-sp-version = { git = "https://github.com/paritytech/substrate", default-features = false , branch = "master" }
-sp-std = { package = "sp-std", git = "https://github.com/paritytech/substrate", default-features = false , branch = "master" }
-sp-io = { git = "https://github.com/paritytech/substrate", default-features = false , branch = "master" }
-sp-staking = { git = "https://github.com/paritytech/substrate", default-features = false , branch = "master" }
-sp-arithmetic = { git = "https://github.com/paritytech/substrate", default-features = false , branch = "master" }
-sp-authority-discovery = { git = "https://github.com/paritytech/substrate", default-features = false , branch = "master" }
-runtime_primitives = { package = "sp-runtime", git = "https://github.com/paritytech/substrate", default-features = false , branch = "master" }
-=======
 parity-scale-codec = { version = "2.3.1", default-features = false, features = ["bit-vec", "derive"] }
 primitives = { package = "sp-core", git = "https://github.com/paritytech/substrate", branch = "master", default-features = false }
 inherents = { package = "sp-inherents", git = "https://github.com/paritytech/substrate", branch = "master", default-features = false }
@@ -37,7 +21,6 @@
 sp-arithmetic = { git = "https://github.com/paritytech/substrate", branch = "master", default-features = false }
 sp-authority-discovery = { git = "https://github.com/paritytech/substrate", branch = "master", default-features = false }
 runtime_primitives = { package = "sp-runtime", git = "https://github.com/paritytech/substrate", branch = "master", default-features = false }
->>>>>>> ac28a784
 polkadot-parachain = { path = "../parachain", default-features = false }
 polkadot-core-primitives = { path = "../core-primitives", default-features = false }
 trie = { package = "sp-trie", git = "https://github.com/paritytech/substrate", default-features = false , branch = "master" }
